from __future__ import print_function
<<<<<<< HEAD
import os
from shutil import copy2

try:
    import unittest2 as unittest  # Python 2.6
except ImportError:
    import unittest

=======
import unittest
>>>>>>> 206081c2

import OleFileIO_PL as OleFileIO


class TestOlefile(unittest.TestCase):

    def setUp(self):
        self.non_ole_file = "tests/images/flower.jpg"
        self.ole_file = "tests/images/test-ole-file.doc"

    def test_isOleFile_false(self):
        is_ole = OleFileIO.isOleFile(self.non_ole_file)
        self.assertFalse(is_ole)

    def test_isOleFile_true(self):
        is_ole = OleFileIO.isOleFile(self.ole_file)
        self.assertTrue(is_ole)

    def test_exists_worddocument(self):
        ole = OleFileIO.OleFileIO(self.ole_file)
        exists = ole.exists('worddocument')
        self.assertTrue(exists)
        ole.close()

    def test_exists_no_vba_macros(self):
        ole = OleFileIO.OleFileIO(self.ole_file)
        exists = ole.exists('macros/vba')
        self.assertFalse(exists)
        ole.close()

    def test_get_type(self):
        ole = OleFileIO.OleFileIO(self.ole_file)
        doc_type = ole.get_type('worddocument')
        self.assertEqual(doc_type, OleFileIO.STGTY_STREAM)
        ole.close()

    def test_get_size(self):
        ole = OleFileIO.OleFileIO(self.ole_file)
        size = ole.get_size('worddocument')
        self.assertGreater(size, 0)
        ole.close()

    def test_get_rootentry_name(self):
        ole = OleFileIO.OleFileIO(self.ole_file)
        root = ole.get_rootentry_name()
        self.assertEqual(root, "Root Entry")
        ole.close()

    def test_meta(self):
        ole = OleFileIO.OleFileIO(self.ole_file)
        meta = ole.get_metadata()
        self.assertEqual(meta.author, b"Laurence Ipsum")
        self.assertEqual(meta.num_pages, 1)
        ole.close()
        
    def test_minifat_writing(self):
        ole_file_copy = "tests/images/test-ole-file-copy.doc"
        minifat_stream_name = "\x01compobj"
        if os.path.isfile(ole_file_copy):
            os.remove(ole_file_copy)
        copy2(self.ole_file, ole_file_copy)
        
        ole = OleFileIO.OleFileIO(ole_file_copy, write_mode = True)
        stream = ole.openstream(minifat_stream_name)
        self.assertTrue(stream.size < ole.minisectorcutoff)
        str_read = stream.read()
        self.assertTrue(len(str_read) == stream.size)
        self.assertTrue(str_read != b'\x00' * stream.size)
        stream.close()
        ole.write_stream(minifat_stream_name, b'\x00' * stream.size)
        ole.close()
    
        ole = OleFileIO.OleFileIO(ole_file_copy)
        stream = ole.openstream(minifat_stream_name)
        self.assertTrue(stream.size < ole.minisectorcutoff)
        str_read_replaced = stream.read()
        self.assertTrue(len(str_read_replaced) == stream.size)
        self.assertTrue(str_read_replaced != str_read)
        self.assertTrue(str_read_replaced == b'\x00' * len(str_read))
        stream.close()
        ole.close()
        os.remove(ole_file_copy)

if __name__ == '__main__':
    unittest.main()<|MERGE_RESOLUTION|>--- conflicted
+++ resolved
@@ -1,16 +1,5 @@
 from __future__ import print_function
-<<<<<<< HEAD
-import os
-from shutil import copy2
-
-try:
-    import unittest2 as unittest  # Python 2.6
-except ImportError:
-    import unittest
-
-=======
 import unittest
->>>>>>> 206081c2
 
 import OleFileIO_PL as OleFileIO
 
