"""
olefile (formerly OleFileIO_PL)

Module to read/write Microsoft OLE2 files (also called Structured Storage or
Microsoft Compound Document File Format), such as Microsoft Office 97-2003
documents, Image Composer and FlashPix files, Outlook messages, ...
This version is compatible with Python 2.7 and 3.5+

Project website: https://www.decalage.info/olefile

olefile is copyright (c) 2005-2019 Philippe Lagadec
(https://www.decalage.info)

olefile is based on the OleFileIO module from the PIL library v1.1.7
See: http://www.pythonware.com/products/pil/index.htm
and http://svn.effbot.org/public/tags/pil-1.1.7/PIL/OleFileIO.py

The Python Imaging Library (PIL) is
Copyright (c) 1997-2009 by Secret Labs AB
Copyright (c) 1995-2009 by Fredrik Lundh

See source code and LICENSE.txt for information on usage and redistribution.
"""

# Since olefile v0.47, only Python 2.7 and 3.5+ are supported
# This import enables print() as a function rather than a keyword
# (main requirement to be compatible with Python 3.x)
# The comment on the line below should be printed on Python 2.5 or older:
from __future__ import print_function   # This version of olefile requires Python 2.7 or 3.5+.


#--- LICENSE ------------------------------------------------------------------

# olefile (formerly OleFileIO_PL) is copyright (c) 2005-2019 Philippe Lagadec
# (https://www.decalage.info)
#
# All rights reserved.
#
# Redistribution and use in source and binary forms, with or without modification,
# are permitted provided that the following conditions are met:
#
#  * Redistributions of source code must retain the above copyright notice, this
#    list of conditions and the following disclaimer.
#  * Redistributions in binary form must reproduce the above copyright notice,
#    this list of conditions and the following disclaimer in the documentation
#    and/or other materials provided with the distribution.
#
# THIS SOFTWARE IS PROVIDED BY THE COPYRIGHT HOLDERS AND CONTRIBUTORS "AS IS" AND
# ANY EXPRESS OR IMPLIED WARRANTIES, INCLUDING, BUT NOT LIMITED TO, THE IMPLIED
# WARRANTIES OF MERCHANTABILITY AND FITNESS FOR A PARTICULAR PURPOSE ARE
# DISCLAIMED. IN NO EVENT SHALL THE COPYRIGHT HOLDER OR CONTRIBUTORS BE LIABLE
# FOR ANY DIRECT, INDIRECT, INCIDENTAL, SPECIAL, EXEMPLARY, OR CONSEQUENTIAL
# DAMAGES (INCLUDING, BUT NOT LIMITED TO, PROCUREMENT OF SUBSTITUTE GOODS OR
# SERVICES; LOSS OF USE, DATA, OR PROFITS; OR BUSINESS INTERRUPTION) HOWEVER
# CAUSED AND ON ANY THEORY OF LIABILITY, WHETHER IN CONTRACT, STRICT LIABILITY,
# OR TORT (INCLUDING NEGLIGENCE OR OTHERWISE) ARISING IN ANY WAY OUT OF THE USE
# OF THIS SOFTWARE, EVEN IF ADVISED OF THE POSSIBILITY OF SUCH DAMAGE.

# ----------
# PIL License:
#
# olefile is based on source code from the OleFileIO module of the Python
# Imaging Library (PIL) published by Fredrik Lundh under the following license:

# The Python Imaging Library (PIL) is
#    Copyright (c) 1997-2009 by Secret Labs AB
#    Copyright (c) 1995-2009 by Fredrik Lundh
#
# By obtaining, using, and/or copying this software and/or its associated
# documentation, you agree that you have read, understood, and will comply with
# the following terms and conditions:
#
# Permission to use, copy, modify, and distribute this software and its
# associated documentation for any purpose and without fee is hereby granted,
# provided that the above copyright notice appears in all copies, and that both
# that copyright notice and this permission notice appear in supporting
# documentation, and that the name of Secret Labs AB or the author(s) not be used
# in advertising or publicity pertaining to distribution of the software
# without specific, written prior permission.
#
# SECRET LABS AB AND THE AUTHORS DISCLAIMS ALL WARRANTIES WITH REGARD TO THIS
# SOFTWARE, INCLUDING ALL IMPLIED WARRANTIES OF MERCHANTABILITY AND FITNESS.
# IN NO EVENT SHALL SECRET LABS AB OR THE AUTHORS BE LIABLE FOR ANY SPECIAL,
# INDIRECT OR CONSEQUENTIAL DAMAGES OR ANY DAMAGES WHATSOEVER RESULTING FROM
# LOSS OF USE, DATA OR PROFITS, WHETHER IN AN ACTION OF CONTRACT, NEGLIGENCE OR
# OTHER TORTIOUS ACTION, ARISING OUT OF OR IN CONNECTION WITH THE USE OR
# PERFORMANCE OF THIS SOFTWARE.

__date__    = "2019-04-28"
__version__ = '0.47.dev2'
__author__  = "Philippe Lagadec"

__all__ = ['isOleFile', 'OleFileIO', 'OleMetadata', 'enable_logging',
           'MAGIC', 'STGTY_EMPTY',
           'STGTY_STREAM', 'STGTY_STORAGE', 'STGTY_ROOT', 'STGTY_PROPERTY',
           'STGTY_LOCKBYTES', 'MINIMAL_OLEFILE_SIZE',
           'DEFECT_UNSURE', 'DEFECT_POTENTIAL', 'DEFECT_INCORRECT',
           'DEFECT_FATAL', 'DEFAULT_PATH_ENCODING',
           'MAXREGSECT', 'DIFSECT', 'FATSECT', 'ENDOFCHAIN', 'FREESECT',
           'MAXREGSID', 'NOSTREAM', 'UNKNOWN_SIZE', 'WORD_CLSID'
]

import io
import sys
import struct, array, os.path, datetime, logging

#=== COMPATIBILITY WORKAROUNDS ================================================

# For Python 3.x, need to redefine long as int:
if str is not bytes:
    long = int

# Need to make sure we use xrange both on Python 2 and 3.x:
try:
    # on Python 2 we need xrange:
    iterrange = xrange
except:
    # no xrange, for Python 3 it was renamed as range:
    iterrange = range

# [PL] workaround to fix an issue with array item size on 64 bits systems:
if array.array('L').itemsize == 4:
    # on 32 bits platforms, long integers in an array are 32 bits:
    UINT32 = 'L'
elif array.array('I').itemsize == 4:
    # on 64 bits platforms, integers in an array are 32 bits:
    UINT32 = 'I'
elif array.array('i').itemsize == 4:
    # On 64 bit Jython, signed integers ('i') are the only way to store our 32
    # bit values in an array in a *somewhat* reasonable way, as the otherwise
    # perfectly suited 'H' (unsigned int, 32 bits) results in a completely
    # unusable behaviour. This is most likely caused by the fact that Java
    # doesn't have unsigned values, and thus Jython's "array" implementation,
    # which is based on "jarray", doesn't have them either.
    # NOTE: to trick Jython into converting the values it would normally
    # interpret as "signed" into "unsigned", a binary-and operation with
    # 0xFFFFFFFF can be used. This way it is possible to use the same comparing
    # operations on all platforms / implementations. The corresponding code
    # lines are flagged with a 'JYTHON-WORKAROUND' tag below.
    UINT32 = 'i'
else:
    raise ValueError('Need to fix a bug with 32 bit arrays, please contact author...')


# [PL] These workarounds were inspired from the Path module
# (see http://www.jorendorff.com/articles/python/path/)
# TODO: remove the use of basestring, as it was removed in Python 3
try:
    basestring
except NameError:
    basestring = str

if sys.version_info[0] < 3:
    # On Python 2.x, the default encoding for path names is UTF-8:
    DEFAULT_PATH_ENCODING = 'utf-8'
else:
    # On Python 3.x, the default encoding for path names is Unicode (None):
    DEFAULT_PATH_ENCODING = None


# === LOGGING =================================================================

def get_logger(name, level=logging.CRITICAL+1):
    """
    Create a suitable logger object for this module.
    The goal is not to change settings of the root logger, to avoid getting
    other modules' logs on the screen.
    If a logger exists with same name, reuse it. (Else it would have duplicate
    handlers and messages would be doubled.)
    The level is set to CRITICAL+1 by default, to avoid any logging.
    """
    # First, test if there is already a logger with the same name, else it
    # will generate duplicate messages (due to duplicate handlers):
    if name in logging.Logger.manager.loggerDict:
        #NOTE: another less intrusive but more "hackish" solution would be to
        # use getLogger then test if its effective level is not default.
        logger = logging.getLogger(name)
        # make sure level is OK:
        logger.setLevel(level)
        return logger
    # get a new logger:
    logger = logging.getLogger(name)
    # only add a NullHandler for this logger, it is up to the application
    # to configure its own logging:
    logger.addHandler(logging.NullHandler())
    logger.setLevel(level)
    return logger


# a global logger object used for debugging:
log = get_logger('olefile')


def enable_logging():
    """
    Enable logging for this module (disabled by default).
    This will set the module-specific logger level to NOTSET, which
    means the main application controls the actual logging level.
    """
    log.setLevel(logging.NOTSET)


#=== CONSTANTS ===============================================================

#: magic bytes that should be at the beginning of every OLE file:
MAGIC = b'\xD0\xCF\x11\xE0\xA1\xB1\x1A\xE1'

# [PL]: added constants for Sector IDs (from AAF specifications)
MAXREGSECT = 0xFFFFFFFA #: (-6) maximum SECT
DIFSECT    = 0xFFFFFFFC #: (-4) denotes a DIFAT sector in a FAT
FATSECT    = 0xFFFFFFFD #: (-3) denotes a FAT sector in a FAT
ENDOFCHAIN = 0xFFFFFFFE #: (-2) end of a virtual stream chain
FREESECT   = 0xFFFFFFFF #: (-1) unallocated sector

# [PL]: added constants for Directory Entry IDs (from AAF specifications)
MAXREGSID  = 0xFFFFFFFA #: (-6) maximum directory entry ID
NOSTREAM   = 0xFFFFFFFF #: (-1) unallocated directory entry

# [PL] object types in storage (from AAF specifications)
STGTY_EMPTY     = 0 #: empty directory entry
STGTY_STORAGE   = 1 #: element is a storage object
STGTY_STREAM    = 2 #: element is a stream object
STGTY_LOCKBYTES = 3 #: element is an ILockBytes object
STGTY_PROPERTY  = 4 #: element is an IPropertyStorage object
STGTY_ROOT      = 5 #: element is a root storage

# Unknown size for a stream (used by OleStream):
UNKNOWN_SIZE = 0x7FFFFFFF

#
# --------------------------------------------------------------------
# property types

VT_EMPTY=0; VT_NULL=1; VT_I2=2; VT_I4=3; VT_R4=4; VT_R8=5; VT_CY=6;
VT_DATE=7; VT_BSTR=8; VT_DISPATCH=9; VT_ERROR=10; VT_BOOL=11;
VT_VARIANT=12; VT_UNKNOWN=13; VT_DECIMAL=14; VT_I1=16; VT_UI1=17;
VT_UI2=18; VT_UI4=19; VT_I8=20; VT_UI8=21; VT_INT=22; VT_UINT=23;
VT_VOID=24; VT_HRESULT=25; VT_PTR=26; VT_SAFEARRAY=27; VT_CARRAY=28;
VT_USERDEFINED=29; VT_LPSTR=30; VT_LPWSTR=31; VT_FILETIME=64;
VT_BLOB=65; VT_STREAM=66; VT_STORAGE=67; VT_STREAMED_OBJECT=68;
VT_STORED_OBJECT=69; VT_BLOB_OBJECT=70; VT_CF=71; VT_CLSID=72;
VT_VECTOR=0x1000;

# map property id to name (for debugging purposes)
# VT = {}
# for keyword, var in list(vars().items()):
#     if keyword[:3] == "VT_":
#         VT[var] = keyword

#
# --------------------------------------------------------------------
# Some common document types (root.clsid fields)

WORD_CLSID = "00020900-0000-0000-C000-000000000046"
# TODO: check Excel, PPT, ...

# [PL]: Defect levels to classify parsing errors - see OleFileIO._raise_defect()
DEFECT_UNSURE =    10    # a case which looks weird, but not sure it's a defect
DEFECT_POTENTIAL = 20    # a potential defect
DEFECT_INCORRECT = 30    # an error according to specifications, but parsing
                         # can go on
DEFECT_FATAL =     40    # an error which cannot be ignored, parsing is
                         # impossible

# Minimal size of an empty OLE file, with 512-bytes sectors = 1536 bytes
# (this is used in isOleFile and OleFileIO.open)
MINIMAL_OLEFILE_SIZE = 1536


#=== FUNCTIONS ===============================================================

def isOleFile (filename):
    """
    Test if a file is an OLE container (according to the magic bytes in its header).

    .. note::
        This function only checks the first 8 bytes of the file, not the
        rest of the OLE structure.

    .. versionadded:: 0.16

    :param filename: filename, contents or file-like object of the OLE file (string-like or file-like object)

        - if filename is a string smaller than 1536 bytes, it is the path
          of the file to open. (bytes or unicode string)
        - if filename is a string longer than 1535 bytes, it is parsed
          as the content of an OLE file in memory. (bytes type only)
        - if filename is a file-like object (with read and seek methods),
          it is parsed as-is.

    :type filename: bytes or str or unicode or file
    :returns: True if OLE, False otherwise.
    :rtype: bool
    """
    # check if filename is a string-like or file-like object:
    if hasattr(filename, 'read'):
        # file-like object: use it directly
        header = filename.read(len(MAGIC))
        # just in case, seek back to start of file:
        filename.seek(0)
    elif isinstance(filename, bytes) and len(filename) >= MINIMAL_OLEFILE_SIZE:
        # filename is a bytes string containing the OLE file to be parsed:
        header = filename[:len(MAGIC)]
    else:
        # string-like object: filename of file on disk
        with open(filename, 'rb') as fp:
            header = fp.read(len(MAGIC))
    if header == MAGIC:
        return True
    else:
        return False


if bytes is str:
    # version for Python 2.x
    def i8(c):
        return ord(c)
else:
    # version for Python 3.x
    def i8(c):
        return c if c.__class__ is int else c[0]


def i16(c, o = 0):
    """
    Converts a 2-bytes (16 bits) string to an integer.

    :param c: string containing bytes to convert
    :param o: offset of bytes to convert in string
    """
    return struct.unpack("<H", c[o:o+2])[0]


def i32(c, o = 0):
    """
    Converts a 4-bytes (32 bits) string to an integer.

    :param c: string containing bytes to convert
    :param o: offset of bytes to convert in string
    """
    return struct.unpack("<I", c[o:o+4])[0]


def _clsid(clsid):
    """
    Converts a CLSID to a human-readable string.

    :param clsid: string of length 16.
    """
    assert len(clsid) == 16
    # if clsid is only made of null bytes, return an empty string:
    # (PL: why not simply return the string with zeroes?)
    if not clsid.strip(b"\0"):
        return ""
    return (("%08X-%04X-%04X-%02X%02X-" + "%02X" * 6) %
            ((i32(clsid, 0), i16(clsid, 4), i16(clsid, 6)) +
            tuple(map(i8, clsid[8:16]))))



def filetime2datetime(filetime):
    """
    convert FILETIME (64 bits int) to Python datetime.datetime
    """
    # TODO: manage exception when microseconds is too large
    # inspired from https://code.activestate.com/recipes/511425-filetime-to-datetime/
    _FILETIME_null_date = datetime.datetime(1601, 1, 1, 0, 0, 0)
    # log.debug('timedelta days=%d' % (filetime//(10*1000000*3600*24)))
    return _FILETIME_null_date + datetime.timedelta(microseconds=filetime//10)



#=== CLASSES ==================================================================

class OleFileError(IOError):
    """
    Generic base error for this module.
    """
    pass

class NotOleFileError(OleFileError):
    """
    Error raised when the opened file is not an OLE file.
    """
    pass

class OleMetadata:
    """
    Class to parse and store metadata from standard properties of OLE files.

    Available attributes:
    codepage, title, subject, author, keywords, comments, template,
    last_saved_by, revision_number, total_edit_time, last_printed, create_time,
    last_saved_time, num_pages, num_words, num_chars, thumbnail,
    creating_application, security, codepage_doc, category, presentation_target,
    bytes, lines, paragraphs, slides, notes, hidden_slides, mm_clips,
    scale_crop, heading_pairs, titles_of_parts, manager, company, links_dirty,
    chars_with_spaces, unused, shared_doc, link_base, hlinks, hlinks_changed,
    version, dig_sig, content_type, content_status, language, doc_version

    Note: an attribute is set to None when not present in the properties of the
    OLE file.

    References for SummaryInformation stream:

    - https://msdn.microsoft.com/en-us/library/dd942545.aspx
    - https://msdn.microsoft.com/en-us/library/dd925819%28v=office.12%29.aspx
    - https://msdn.microsoft.com/en-us/library/windows/desktop/aa380376%28v=vs.85%29.aspx
    - https://msdn.microsoft.com/en-us/library/aa372045.aspx
    - http://sedna-soft.de/articles/summary-information-stream/
    - https://poi.apache.org/apidocs/org/apache/poi/hpsf/SummaryInformation.html

    References for DocumentSummaryInformation stream:

    - https://msdn.microsoft.com/en-us/library/dd945671%28v=office.12%29.aspx
    - https://msdn.microsoft.com/en-us/library/windows/desktop/aa380374%28v=vs.85%29.aspx
    - https://poi.apache.org/apidocs/org/apache/poi/hpsf/DocumentSummaryInformation.html

    New in version 0.25
    """

    # attribute names for SummaryInformation stream properties:
    # (ordered by property id, starting at 1)
    SUMMARY_ATTRIBS = ['codepage', 'title', 'subject', 'author', 'keywords', 'comments',
        'template', 'last_saved_by', 'revision_number', 'total_edit_time',
        'last_printed', 'create_time', 'last_saved_time', 'num_pages',
        'num_words', 'num_chars', 'thumbnail', 'creating_application',
        'security']

    # attribute names for DocumentSummaryInformation stream properties:
    # (ordered by property id, starting at 1)
    DOCSUM_ATTRIBS = ['codepage_doc', 'category', 'presentation_target', 'bytes', 'lines', 'paragraphs',
        'slides', 'notes', 'hidden_slides', 'mm_clips',
        'scale_crop', 'heading_pairs', 'titles_of_parts', 'manager',
        'company', 'links_dirty', 'chars_with_spaces', 'unused', 'shared_doc',
        'link_base', 'hlinks', 'hlinks_changed', 'version', 'dig_sig',
        'content_type', 'content_status', 'language', 'doc_version']

    def __init__(self):
        """
        Constructor for OleMetadata
        All attributes are set to None by default
        """
        # properties from SummaryInformation stream
        self.codepage = None
        self.title = None
        self.subject = None
        self.author = None
        self.keywords = None
        self.comments = None
        self.template = None
        self.last_saved_by = None
        self.revision_number = None
        self.total_edit_time = None
        self.last_printed = None
        self.create_time = None
        self.last_saved_time = None
        self.num_pages = None
        self.num_words = None
        self.num_chars = None
        self.thumbnail = None
        self.creating_application = None
        self.security = None
        # properties from DocumentSummaryInformation stream
        self.codepage_doc = None
        self.category = None
        self.presentation_target = None
        self.bytes = None
        self.lines = None
        self.paragraphs = None
        self.slides = None
        self.notes = None
        self.hidden_slides = None
        self.mm_clips = None
        self.scale_crop = None
        self.heading_pairs = None
        self.titles_of_parts = None
        self.manager = None
        self.company = None
        self.links_dirty = None
        self.chars_with_spaces = None
        self.unused = None
        self.shared_doc = None
        self.link_base = None
        self.hlinks = None
        self.hlinks_changed = None
        self.version = None
        self.dig_sig = None
        self.content_type = None
        self.content_status = None
        self.language = None
        self.doc_version = None

    def parse_properties(self, ole_file):
        """
        Parse standard properties of an OLE file, from the streams
        ``\\x05SummaryInformation`` and ``\\x05DocumentSummaryInformation``,
        if present.
        Properties are converted to strings, integers or python datetime objects.
        If a property is not present, its value is set to None.

        :param ole_file: OleFileIO object from which to parse properties
        """
        # first set all attributes to None:
        for attrib in (self.SUMMARY_ATTRIBS + self.DOCSUM_ATTRIBS):
            setattr(self, attrib, None)
        if ole_file.exists("\x05SummaryInformation"):
            # get properties from the stream:
            # (converting timestamps to python datetime, except total_edit_time,
            # which is property #10)
            props = ole_file.getproperties("\x05SummaryInformation",
                                           convert_time=True, no_conversion=[10])
            # store them into this object's attributes:
            for i in range(len(self.SUMMARY_ATTRIBS)):
                # ids for standards properties start at 0x01, until 0x13
                value = props.get(i+1, None)
                setattr(self, self.SUMMARY_ATTRIBS[i], value)
        if ole_file.exists("\x05DocumentSummaryInformation"):
            # get properties from the stream:
            props = ole_file.getproperties("\x05DocumentSummaryInformation",
                                           convert_time=True)
            # store them into this object's attributes:
            for i in range(len(self.DOCSUM_ATTRIBS)):
                # ids for standards properties start at 0x01, until 0x13
                value = props.get(i+1, None)
                setattr(self, self.DOCSUM_ATTRIBS[i], value)

    def dump(self):
        """
        Dump all metadata, for debugging purposes.
        """
        print('Properties from SummaryInformation stream:')
        for prop in self.SUMMARY_ATTRIBS:
            value = getattr(self, prop)
            print('- {}: {}'.format(prop, repr(value)))
        print('Properties from DocumentSummaryInformation stream:')
        for prop in self.DOCSUM_ATTRIBS:
            value = getattr(self, prop)
            print('- {}: {}'.format(prop, repr(value)))


# --- OleStream ---------------------------------------------------------------

class OleStream(io.BytesIO):
    """
    OLE2 Stream

    Returns a read-only file object which can be used to read
    the contents of a OLE stream (instance of the BytesIO class).
    To open a stream, use the openstream method in the OleFileIO class.

    This function can be used with either ordinary streams,
    or ministreams, depending on the offset, sectorsize, and
    fat table arguments.

    Attributes:

        - size: actual size of data stream, after it was opened.
    """
    # FIXME: should store the list of sects obtained by following
    # the fat chain, and load new sectors on demand instead of
    # loading it all in one go.

    def __init__(self, fp, sect, size, offset, sectorsize, fat, filesize, olefileio):
        """
        Constructor for OleStream class.

        :param fp: file object, the OLE container or the MiniFAT stream
        :param sect: sector index of first sector in the stream
        :param size: total size of the stream
        :param offset: offset in bytes for the first FAT or MiniFAT sector
        :param sectorsize: size of one sector
        :param fat: array/list of sector indexes (FAT or MiniFAT)
        :param filesize: size of OLE file (for debugging)
        :param olefileio: OleFileIO object containing this stream
        :returns: a BytesIO instance containing the OLE stream
        """
        log.debug('OleStream.__init__:')
        log.debug('  sect=%d (%X), size=%d, offset=%d, sectorsize=%d, len(fat)=%d, fp=%s'
            %(sect,sect,size,offset,sectorsize,len(fat), repr(fp)))
        self.ole = olefileio
        # this check is necessary, otherwise when attempting to open a stream
        # from a closed OleFileIO, a stream of size zero is returned without
        # raising an exception. (see issue #81)
        if self.ole.fp.closed:
            raise OSError('Attempting to open a stream from a closed OLE File')
        # [PL] To detect malformed documents with FAT loops, we compute the
        # expected number of sectors in the stream:
        unknown_size = False
        if size == UNKNOWN_SIZE:
            # this is the case when called from OleFileIO._open(), and stream
            # size is not known in advance (for example when reading the
            # Directory stream). Then we can only guess maximum size:
            size = len(fat)*sectorsize
            # and we keep a record that size was unknown:
            unknown_size = True
            log.debug('  stream with UNKNOWN SIZE')
        nb_sectors = (size + (sectorsize-1)) // sectorsize
        log.debug('nb_sectors = %d' % nb_sectors)
        # This number should (at least) be less than the total number of
        # sectors in the given FAT:
        if nb_sectors > len(fat):
            self.ole._raise_defect(DEFECT_INCORRECT, 'malformed OLE document, stream too large')
        # optimization(?): data is first a list of strings, and join() is called
        # at the end to concatenate all in one string.
        # (this may not be really useful with recent Python versions)
        data = []
        # if size is zero, then first sector index should be ENDOFCHAIN:
        if size == 0 and sect != ENDOFCHAIN:
            log.debug('size == 0 and sect != ENDOFCHAIN:')
            self.ole._raise_defect(DEFECT_INCORRECT, 'incorrect OLE sector index for empty stream')
        # [PL] A fixed-length for loop is used instead of an undefined while
        # loop to avoid DoS attacks:
        for i in range(nb_sectors):
            log.debug('Reading stream sector[%d] = %Xh' % (i, sect))
            # Sector index may be ENDOFCHAIN, but only if size was unknown
            if sect == ENDOFCHAIN:
                if unknown_size:
                    log.debug('Reached ENDOFCHAIN sector for stream with unknown size')
                    break
                else:
                    # else this means that the stream is smaller than declared:
                    log.debug('sect=ENDOFCHAIN before expected size')
                    self.ole._raise_defect(DEFECT_INCORRECT, 'incomplete OLE stream')
            # sector index should be within FAT:
            if sect<0 or sect>=len(fat):
                log.debug('sect=%d (%X) / len(fat)=%d' % (sect, sect, len(fat)))
                log.debug('i=%d / nb_sectors=%d' %(i, nb_sectors))
##                tmp_data = b"".join(data)
##                f = open('test_debug.bin', 'wb')
##                f.write(tmp_data)
##                f.close()
##                log.debug('data read so far: %d bytes' % len(tmp_data))
                self.ole._raise_defect(DEFECT_INCORRECT, 'incorrect OLE FAT, sector index out of range')
                # stop reading here if the exception is ignored:
                break
            # TODO: merge this code with OleFileIO.getsect() ?
            # TODO: check if this works with 4K sectors:
            try:
                fp.seek(offset + sectorsize * sect)
            except:
                log.debug('sect=%d, seek=%d, filesize=%d' %
                    (sect, offset+sectorsize*sect, filesize))
                self.ole._raise_defect(DEFECT_INCORRECT, 'OLE sector index out of range')
                # stop reading here if the exception is ignored:
                break
            sector_data = fp.read(sectorsize)
            # [PL] check if there was enough data:
            # Note: if sector is the last of the file, sometimes it is not a
            # complete sector (of 512 or 4K), so we may read less than
            # sectorsize.
            if len(sector_data)!=sectorsize and sect!=(len(fat)-1):
                log.debug('sect=%d / len(fat)=%d, seek=%d / filesize=%d, len read=%d' %
                    (sect, len(fat), offset+sectorsize*sect, filesize, len(sector_data)))
                log.debug('seek+len(read)=%d' % (offset+sectorsize*sect+len(sector_data)))
                self.ole._raise_defect(DEFECT_INCORRECT, 'incomplete OLE sector')
            data.append(sector_data)
            # jump to next sector in the FAT:
            try:
                sect = fat[sect] & 0xFFFFFFFF  # JYTHON-WORKAROUND
            except IndexError:
                # [PL] if pointer is out of the FAT an exception is raised
                self.ole._raise_defect(DEFECT_INCORRECT, 'incorrect OLE FAT, sector index out of range')
                # stop reading here if the exception is ignored:
                break
        # [PL] Last sector should be a "end of chain" marker:
        # if sect != ENDOFCHAIN:
        #     raise IOError('incorrect last sector index in OLE stream')
        data = b"".join(data)
        # Data is truncated to the actual stream size:
        if len(data) >= size:
            log.debug('Read data of length %d, truncated to stream size %d' % (len(data), size))
            data = data[:size]
            # actual stream size is stored for future use:
            self.size = size
        elif unknown_size:
            # actual stream size was not known, now we know the size of read
            # data:
            log.debug('Read data of length %d, the stream size was unknown' % len(data))
            self.size = len(data)
        else:
            # read data is less than expected:
            log.debug('Read data of length %d, less than expected stream size %d' % (len(data), size))
            # TODO: provide details in exception message
            self.size = len(data)
            self.ole._raise_defect(DEFECT_INCORRECT, 'OLE stream size is less than declared')
        # when all data is read in memory, BytesIO constructor is called
        io.BytesIO.__init__(self, data)
        # Then the OleStream object can be used as a read-only file object.


# --- OleDirectoryEntry -------------------------------------------------------

class OleDirectoryEntry:
    """
    OLE2 Directory Entry pointing to a stream or a storage
    """
    # [PL] parsing code moved from OleFileIO.loaddirectory

    # struct to parse directory entries:
    # <: little-endian byte order, standard sizes
    #    (note: this should guarantee that Q returns a 64 bits int)
    # 64s: string containing entry name in unicode UTF-16 (max 31 chars) + null char = 64 bytes
    # H: uint16, number of bytes used in name buffer, including null = (len+1)*2
    # B: uint8, dir entry type (between 0 and 5)
    # B: uint8, color: 0=black, 1=red
    # I: uint32, index of left child node in the red-black tree, NOSTREAM if none
    # I: uint32, index of right child node in the red-black tree, NOSTREAM if none
    # I: uint32, index of child root node if it is a storage, else NOSTREAM
    # 16s: CLSID, unique identifier (only used if it is a storage)
    # I: uint32, user flags
    # Q (was 8s): uint64, creation timestamp or zero
    # Q (was 8s): uint64, modification timestamp or zero
    # I: uint32, SID of first sector if stream or ministream, SID of 1st sector
    #    of stream containing ministreams if root entry, 0 otherwise
    # I: uint32, total stream size in bytes if stream (low 32 bits), 0 otherwise
    # I: uint32, total stream size in bytes if stream (high 32 bits), 0 otherwise
    STRUCT_DIRENTRY = '<64sHBBIII16sIQQIII'
    # size of a directory entry: 128 bytes
    DIRENTRY_SIZE = 128
    assert struct.calcsize(STRUCT_DIRENTRY) == DIRENTRY_SIZE

    def __init__(self, entry, sid, ole_file):
        """
        Constructor for an OleDirectoryEntry object.
        Parses a 128-bytes entry from the OLE Directory stream.

        :param bytes entry: bytes string (must be 128 bytes long)
        :param int sid: index of this directory entry in the OLE file directory
        :param OleFileIO ole_file: OleFileIO object containing this directory entry
        """
        self.sid = sid
        # ref to ole_file is stored for future use
        self.olefile = ole_file
        # kids is a list of children entries, if this entry is a storage:
        # (list of OleDirectoryEntry objects)
        self.kids = []
        # kids_dict is a dictionary of children entries, indexed by their
        # name in lowercase: used to quickly find an entry, and to detect
        # duplicates
        self.kids_dict = {}
        # flag used to detect if the entry is referenced more than once in
        # directory:
        self.used = False
        # decode DirEntry
        (
            self.name_raw, # 64s: string containing entry name in unicode UTF-16 (max 31 chars) + null char = 64 bytes
            self.namelength, # H: uint16, number of bytes used in name buffer, including null = (len+1)*2
            self.entry_type,
            self.color,
            self.sid_left,
            self.sid_right,
            self.sid_child,
            clsid,
            self.dwUserFlags,
            self.createTime,
            self.modifyTime,
            self.isectStart,
            self.sizeLow,
            self.sizeHigh
        ) = struct.unpack(OleDirectoryEntry.STRUCT_DIRENTRY, entry)
        if self.entry_type not in [STGTY_ROOT, STGTY_STORAGE, STGTY_STREAM, STGTY_EMPTY]:
            ole_file._raise_defect(DEFECT_INCORRECT, 'unhandled OLE storage type')
        # only first directory entry can (and should) be root:
        if self.entry_type == STGTY_ROOT and sid != 0:
            ole_file._raise_defect(DEFECT_INCORRECT, 'duplicate OLE root entry')
        if sid == 0 and self.entry_type != STGTY_ROOT:
            ole_file._raise_defect(DEFECT_INCORRECT, 'incorrect OLE root entry')
        # log.debug(struct.unpack(fmt_entry, entry[:len_entry]))
        # name should be at most 31 unicode characters + null character,
        # so 64 bytes in total (31*2 + 2):
        if self.namelength>64:
            ole_file._raise_defect(DEFECT_INCORRECT, 'incorrect DirEntry name length >64 bytes')
            # if exception not raised, namelength is set to the maximum value:
            self.namelength = 64
        # only characters without ending null char are kept:
        self.name_utf16 = self.name_raw[:(self.namelength-2)]
        # TODO: check if the name is actually followed by a null unicode character ([MS-CFB] 2.6.1)
        # TODO: check if the name does not contain forbidden characters:
        # [MS-CFB] 2.6.1: "The following characters are illegal and MUST NOT be part of the name: '/', '\', ':', '!'."
        # name is converted from UTF-16LE to the path encoding specified in the OleFileIO:
        self.name = ole_file._decode_utf16_str(self.name_utf16)

        log.debug('DirEntry SID=%d: %s' % (self.sid, repr(self.name)))
        log.debug(' - type: %d' % self.entry_type)
        log.debug(' - sect: %Xh' % self.isectStart)
        log.debug(' - SID left: %d, right: %d, child: %d' % (self.sid_left,
            self.sid_right, self.sid_child))

        # sizeHigh is only used for 4K sectors, it should be zero for 512 bytes
        # sectors, BUT apparently some implementations set it as 0xFFFFFFFF, 1
        # or some other value so it cannot be raised as a defect in general:
        if ole_file.sectorsize == 512:
            if self.sizeHigh != 0 and self.sizeHigh != 0xFFFFFFFF:
                log.debug('sectorsize=%d, sizeLow=%d, sizeHigh=%d (%X)' %
                          (ole_file.sectorsize, self.sizeLow, self.sizeHigh, self.sizeHigh))
                ole_file._raise_defect(DEFECT_UNSURE, 'incorrect OLE stream size')
            self.size = self.sizeLow
        else:
            self.size = self.sizeLow + (long(self.sizeHigh)<<32)
        log.debug(' - size: %d (sizeLow=%d, sizeHigh=%d)' % (self.size, self.sizeLow, self.sizeHigh))

        self.clsid = _clsid(clsid)
        # a storage should have a null size, BUT some implementations such as
        # Word 8 for Mac seem to allow non-null values => Potential defect:
        if self.entry_type == STGTY_STORAGE and self.size != 0:
            ole_file._raise_defect(DEFECT_POTENTIAL, 'OLE storage with size>0')
        # check if stream is not already referenced elsewhere:
        self.is_minifat = False
        if self.entry_type in (STGTY_ROOT, STGTY_STREAM) and self.size>0:
            if self.size < ole_file.minisectorcutoff \
            and self.entry_type==STGTY_STREAM: # only streams can be in MiniFAT
                # ministream object
                self.is_minifat = True
            else:
                self.is_minifat = False
            ole_file._check_duplicate_stream(self.isectStart, self.is_minifat)
        self.sect_chain = None

    def build_sect_chain(self, ole_file):
        """
        Build the sector chain for a stream (from the FAT or the MiniFAT)

        :param OleFileIO ole_file: OleFileIO object containing this directory entry
        :return: nothing
        """
        # TODO: seems to be used only from _write_mini_stream, is it useful?
        # TODO: use self.olefile instead of ole_file
        if self.sect_chain:
            return
        if self.entry_type not in (STGTY_ROOT, STGTY_STREAM) or self.size == 0:
            return

        self.sect_chain = list()

        if self.is_minifat and not ole_file.minifat:
            ole_file.loadminifat()

        next_sect = self.isectStart
        while next_sect != ENDOFCHAIN:
            self.sect_chain.append(next_sect)
            if self.is_minifat:
                next_sect = ole_file.minifat[next_sect]
            else:
                next_sect = ole_file.fat[next_sect]

    def build_storage_tree(self):
        """
        Read and build the red-black tree attached to this OleDirectoryEntry
        object, if it is a storage.
        Note that this method builds a tree of all subentries, so it should
        only be called for the root object once.
        """
        log.debug('build_storage_tree: SID=%d - %s - sid_child=%d'
            % (self.sid, repr(self.name), self.sid_child))
        if self.sid_child != NOSTREAM:
            # if child SID is not NOSTREAM, then this entry is a storage.
            # Let's walk through the tree of children to fill the kids list:
            self.append_kids(self.sid_child)

            # Note from OpenOffice documentation: the safest way is to
            # recreate the tree because some implementations may store broken
            # red-black trees...

            # in the OLE file, entries are sorted on (length, name).
            # for convenience, we sort them on name instead:
            # (see rich comparison methods in this class)
            self.kids.sort()

    def append_kids(self, child_sid):
        """
        Walk through red-black tree of children of this directory entry to add
        all of them to the kids list. (recursive method)

        :param child_sid: index of child directory entry to use, or None when called
            first time for the root. (only used during recursion)
        """
        log.debug('append_kids: child_sid=%d' % child_sid)
        # [PL] this method was added to use simple recursion instead of a complex
        # algorithm.
        # if this is not a storage or a leaf of the tree, nothing to do:
        if child_sid == NOSTREAM:
            return
        # check if child SID is in the proper range:
        if child_sid<0 or child_sid>=len(self.olefile.direntries):
            self.olefile._raise_defect(DEFECT_INCORRECT, 'OLE DirEntry index out of range')
        else:
            # get child direntry:
            child = self.olefile._load_direntry(child_sid) #direntries[child_sid]
            log.debug('append_kids: child_sid=%d - %s - sid_left=%d, sid_right=%d, sid_child=%d'
                % (child.sid, repr(child.name), child.sid_left, child.sid_right, child.sid_child))
            # Check if kid was not already referenced in a storage:
            if child.used:
                self.olefile._raise_defect(DEFECT_INCORRECT,
                    'OLE Entry referenced more than once')
                return
            child.used = True
            # the directory entries are organized as a red-black tree.
            # (cf. Wikipedia for details)
            # First walk through left side of the tree:
            self.append_kids(child.sid_left)
            # Check if its name is not already used (case-insensitive):
            name_lower = child.name.lower()
            if name_lower in self.kids_dict:
                self.olefile._raise_defect(DEFECT_INCORRECT,
                    "Duplicate filename in OLE storage")
            # Then the child_sid OleDirectoryEntry object is appended to the
            # kids list and dictionary:
            self.kids.append(child)
            self.kids_dict[name_lower] = child
            # Finally walk through right side of the tree:
            self.append_kids(child.sid_right)
            # Afterwards build kid's own tree if it's also a storage:
            child.build_storage_tree()

    def __eq__(self, other):
        "Compare entries by name"
        return self.name == other.name

    def __lt__(self, other):
        "Compare entries by name"
        return self.name < other.name

    def __ne__(self, other):
        return not self.__eq__(other)

    def __le__(self, other):
        return self.__eq__(other) or self.__lt__(other)

    # Reflected __lt__() and __le__() will be used for __gt__() and __ge__()

    # TODO: replace by the same function as MS implementation ?
    # (order by name length first, then case-insensitive order)

    def dump(self, tab = 0):
        "Dump this entry, and all its subentries (for debug purposes only)"
        TYPES = ["(invalid)", "(storage)", "(stream)", "(lockbytes)",
                 "(property)", "(root)"]
        try:
            type_name = TYPES[self.entry_type]
        except IndexError:
            type_name = '(UNKNOWN)'
        print(" "*tab + repr(self.name), type_name, end=' ')
        if self.entry_type in (STGTY_STREAM, STGTY_ROOT):
            print(self.size, "bytes", end=' ')
        print()
        if self.entry_type in (STGTY_STORAGE, STGTY_ROOT) and self.clsid:
            print(" "*tab + "{%s}" % self.clsid)

        for kid in self.kids:
            kid.dump(tab + 2)

    def getmtime(self):
        """
        Return modification time of a directory entry.

        :returns: None if modification time is null, a python datetime object
            otherwise (UTC timezone)

        new in version 0.26
        """
        if self.modifyTime == 0:
            return None
        return filetime2datetime(self.modifyTime)


    def getctime(self):
        """
        Return creation time of a directory entry.

        :returns: None if modification time is null, a python datetime object
            otherwise (UTC timezone)

        new in version 0.26
        """
        if self.createTime == 0:
            return None
        return filetime2datetime(self.createTime)


#--- OleFileIO ----------------------------------------------------------------

class OleFileIO:
    """
    OLE container object

    This class encapsulates the interface to an OLE 2 structured
    storage file.  Use the listdir and openstream methods to
    access the contents of this file.

    Object names are given as a list of strings, one for each subentry
    level.  The root entry should be omitted.  For example, the following
    code extracts all image streams from a Microsoft Image Composer file::

        ole = OleFileIO("fan.mic")

        for entry in ole.listdir():
            if entry[1:2] == "Image":
                fin = ole.openstream(entry)
                fout = open(entry[0:1], "wb")
                while True:
                    s = fin.read(8192)
                    if not s:
                        break
                    fout.write(s)

    You can use the viewer application provided with the Python Imaging
    Library to view the resulting files (which happens to be standard
    TIFF files).
    """

    def __init__(self, filename=None, raise_defects=DEFECT_FATAL,
                 write_mode=False, debug=False, path_encoding=DEFAULT_PATH_ENCODING):
        """
        Constructor for the OleFileIO class.

        :param filename: file to open.

            - if filename is a string smaller than 1536 bytes, it is the path
              of the file to open. (bytes or unicode string)
            - if filename is a string longer than 1535 bytes, it is parsed
              as the content of an OLE file in memory. (bytes type only)
            - if filename is a file-like object (with read, seek and tell methods),
              it is parsed as-is.

        :param raise_defects: minimal level for defects to be raised as exceptions.
            (use DEFECT_FATAL for a typical application, DEFECT_INCORRECT for a
            security-oriented application, see source code for details)

        :param write_mode: bool, if True the file is opened in read/write mode instead
            of read-only by default.

        :param debug: bool, set debug mode (deprecated, not used anymore)

        :param path_encoding: None or str, name of the codec to use for path
            names (streams and storages), or None for Unicode.
            Unicode by default on Python 3+, UTF-8 on Python 2.x.
            (new in olefile 0.42, was hardcoded to Latin-1 until olefile v0.41)
        """
        # minimal level for defects to be raised as exceptions:
        self._raise_defects_level = raise_defects
        #: list of defects/issues not raised as exceptions:
        #: tuples of (exception type, message)
        self.parsing_issues = []
        self.write_mode = write_mode
        self.path_encoding = path_encoding
        # initialize all attributes to default values:
        self._filesize = None
        self.ministream = None
        self._used_streams_fat = []
        self._used_streams_minifat = []
        self.byte_order = None
        self.directory_fp = None
        self.direntries = None
        self.dll_version = None
        self.fat = None
        self.first_difat_sector = None
        self.first_dir_sector = None
        self.first_mini_fat_sector = None
        self.fp = None
        self.header_clsid = None
        self.header_signature = None
        self.metadata = None
        self.mini_sector_shift = None
        self.mini_sector_size = None
        self.mini_stream_cutoff_size = None
        self.minifat = None
        self.minifatsect = None
        # TODO: duplicates?
        self.minisectorcutoff = None
        self.minisectorsize = None
        self.ministream = None
        self.minor_version = None
        self.nb_sect = None
        self.num_difat_sectors = None
        self.num_dir_sectors = None
        self.num_fat_sectors = None
        self.num_mini_fat_sectors = None
        self.reserved1 = None
        self.reserved2 = None
        self.root = None
        self.sector_shift = None
        self.sector_size = None
        self.transaction_signature_number = None
        if filename:
            self.open(filename, write_mode=write_mode)


    def __enter__(self):
        return self


    def __exit__(self, *args):
        self.close()


    def _raise_defect(self, defect_level, message, exception_type=OleFileError):
        """
        This method should be called for any defect found during file parsing.
        It may raise an OleFileError exception according to the minimal level chosen
        for the OleFileIO object.

        :param defect_level: defect level, possible values are:

            - DEFECT_UNSURE    : a case which looks weird, but not sure it's a defect
            - DEFECT_POTENTIAL : a potential defect
            - DEFECT_INCORRECT : an error according to specifications, but parsing can go on
            - DEFECT_FATAL     : an error which cannot be ignored, parsing is impossible

        :param message: string describing the defect, used with raised exception.
        :param exception_type: exception class to be raised, OleFileError by default
        """
        # added by [PL]
        if defect_level >= self._raise_defects_level:
            log.error(message)
            raise exception_type(message)
        else:
            # just record the issue, no exception raised:
            self.parsing_issues.append((exception_type, message))
            log.warning(message)


    def _decode_utf16_str(self, utf16_str, errors='replace'):
        """
        Decode a string encoded in UTF-16 LE format, as found in the OLE
        directory or in property streams. Return a string encoded
        according to the path_encoding specified for the OleFileIO object.

        :param utf16_str: bytes string encoded in UTF-16 LE format
        :param errors: str, see python documentation for str.decode()
        :return: str, encoded according to path_encoding
        """
        unicode_str = utf16_str.decode('UTF-16LE', errors)
        if self.path_encoding:
            # an encoding has been specified for path names:
            return unicode_str.encode(self.path_encoding, errors)
        else:
            # path_encoding=None, return the Unicode string as-is:
            return unicode_str


    def open(self, filename, write_mode=False):
        """
        Open an OLE2 file in read-only or read/write mode.
        Read and parse the header, FAT and directory.

        :param filename: string-like or file-like object, OLE file to parse

            - if filename is a string smaller than 1536 bytes, it is the path
              of the file to open. (bytes or unicode string)
            - if filename is a string longer than 1535 bytes, it is parsed
              as the content of an OLE file in memory. (bytes type only)
            - if filename is a file-like object (with read, seek and tell methods),
              it is parsed as-is.

        :param write_mode: bool, if True the file is opened in read/write mode instead
            of read-only by default. (ignored if filename is not a path)
        """
        self.write_mode = write_mode
        # [PL] check if filename is a string-like or file-like object:
        # (it is better to check for a read() method)
        if hasattr(filename, 'read'):
            # TODO: also check seek and tell methods?
            # file-like object: use it directly
            self.fp = filename
        elif isinstance(filename, bytes) and len(filename) >= MINIMAL_OLEFILE_SIZE:
            # filename is a bytes string containing the OLE file to be parsed:
            # convert it to BytesIO
            self.fp = io.BytesIO(filename)
        else:
            # string-like object: filename of file on disk
            if self.write_mode:
                # open file in mode 'read with update, binary'
                # According to https://docs.python.org/2/library/functions.html#open
                # 'w' would truncate the file, 'a' may only append on some Unixes
                mode = 'r+b'
            else:
                # read-only mode by default
                mode = 'rb'
            self.fp = open(filename, mode)
        # obtain the filesize by using seek and tell, which should work on most
        # file-like objects:
        # TODO: do it above, using getsize with filename when possible?
        # TODO: fix code to fail with clear exception when filesize cannot be obtained
        filesize=0
        self.fp.seek(0, os.SEEK_END)
        try:
            filesize = self.fp.tell()
        finally:
            self.fp.seek(0)
        self._filesize = filesize
        log.debug('File size: %d bytes (%Xh)' % (self._filesize, self._filesize))

        # lists of streams in FAT and MiniFAT, to detect duplicate references
        # (list of indexes of first sectors of each stream)
        self._used_streams_fat = []
        self._used_streams_minifat = []

        header = self.fp.read(512)

        if len(header) != 512 or header[:8] != MAGIC:
            log.debug('Magic = {!r} instead of {!r}'.format(header[:8], MAGIC))
            self._raise_defect(DEFECT_FATAL, "not an OLE2 structured storage file", NotOleFileError)

        # [PL] header structure according to AAF specifications:
        ##Header
        ##struct StructuredStorageHeader { // [offset from start (bytes), length (bytes)]
        ##BYTE _abSig[8]; // [00H,08] {0xd0, 0xcf, 0x11, 0xe0, 0xa1, 0xb1,
        ##                // 0x1a, 0xe1} for current version
        ##CLSID _clsid;   // [08H,16] reserved must be zero (WriteClassStg/
        ##                // GetClassFile uses root directory class id)
        ##USHORT _uMinorVersion; // [18H,02] minor version of the format: 33 is
        ##                       // written by reference implementation
        ##USHORT _uDllVersion;   // [1AH,02] major version of the dll/format: 3 for
        ##                       // 512-byte sectors, 4 for 4 KB sectors
        ##USHORT _uByteOrder;    // [1CH,02] 0xFFFE: indicates Intel byte-ordering
        ##USHORT _uSectorShift;  // [1EH,02] size of sectors in power-of-two;
        ##                       // typically 9 indicating 512-byte sectors
        ##USHORT _uMiniSectorShift; // [20H,02] size of mini-sectors in power-of-two;
        ##                          // typically 6 indicating 64-byte mini-sectors
        ##USHORT _usReserved; // [22H,02] reserved, must be zero
        ##ULONG _ulReserved1; // [24H,04] reserved, must be zero
        ##FSINDEX _csectDir; // [28H,04] must be zero for 512-byte sectors,
        ##                   // number of SECTs in directory chain for 4 KB
        ##                   // sectors
        ##FSINDEX _csectFat; // [2CH,04] number of SECTs in the FAT chain
        ##SECT _sectDirStart; // [30H,04] first SECT in the directory chain
        ##DFSIGNATURE _signature; // [34H,04] signature used for transactions; must
        ##                        // be zero. The reference implementation
        ##                        // does not support transactions
        ##ULONG _ulMiniSectorCutoff; // [38H,04] maximum size for a mini stream;
        ##                           // typically 4096 bytes
        ##SECT _sectMiniFatStart; // [3CH,04] first SECT in the MiniFAT chain
        ##FSINDEX _csectMiniFat; // [40H,04] number of SECTs in the MiniFAT chain
        ##SECT _sectDifStart; // [44H,04] first SECT in the DIFAT chain
        ##FSINDEX _csectDif; // [48H,04] number of SECTs in the DIFAT chain
        ##SECT _sectFat[109]; // [4CH,436] the SECTs of first 109 FAT sectors
        ##};

        # [PL] header decoding:
        # '<' indicates little-endian byte ordering for Intel (cf. struct module help)
        fmt_header = '<8s16sHHHHHHLLLLLLLLLL'
        header_size = struct.calcsize(fmt_header)
        log.debug( "fmt_header size = %d, +FAT = %d" % (header_size, header_size + 109*4) )
        header1 = header[:header_size]
        (
            self.header_signature,
            self.header_clsid,
            self.minor_version,
            self.dll_version,
            self.byte_order,
            self.sector_shift,
            self.mini_sector_shift,
            self.reserved1,
            self.reserved2,
            self.num_dir_sectors,
            self.num_fat_sectors,
            self.first_dir_sector,
            self.transaction_signature_number,
            self.mini_stream_cutoff_size,
            self.first_mini_fat_sector,
            self.num_mini_fat_sectors,
            self.first_difat_sector,
            self.num_difat_sectors
        ) = struct.unpack(fmt_header, header1)
        log.debug( struct.unpack(fmt_header,    header1))

        if self.header_signature != MAGIC:
            # OLE signature should always be present
            self._raise_defect(DEFECT_FATAL, "incorrect OLE signature")
        if self.header_clsid != bytearray(16):
            # according to AAF specs, CLSID should always be zero
            self._raise_defect(DEFECT_INCORRECT, "incorrect CLSID in OLE header")
        log.debug( "Minor Version = %d" % self.minor_version )
        # TODO: according to MS-CFB, minor version should be 0x003E
        log.debug( "DLL Version   = %d (expected: 3 or 4)" % self.dll_version )
        if self.dll_version not in [3, 4]:
            # version 3: usual format, 512 bytes per sector
            # version 4: large format, 4K per sector
            self._raise_defect(DEFECT_INCORRECT, "incorrect DllVersion in OLE header")
        log.debug( "Byte Order    = %X (expected: FFFE)" % self.byte_order )
        if self.byte_order != 0xFFFE:
            # For now only common little-endian documents are handled correctly
            self._raise_defect(DEFECT_INCORRECT, "incorrect ByteOrder in OLE header")
            # TODO: add big-endian support for documents created on Mac ?
            # But according to [MS-CFB] ? v20140502, ByteOrder MUST be 0xFFFE.
        self.sector_size = 2**self.sector_shift
        log.debug( "Sector Size   = %d bytes (expected: 512 or 4096)" % self.sector_size )
        if self.sector_size not in [512, 4096]:
            self._raise_defect(DEFECT_INCORRECT, "incorrect sector_size in OLE header")
        if (self.dll_version==3 and self.sector_size!=512) \
        or (self.dll_version==4 and self.sector_size!=4096):
            self._raise_defect(DEFECT_INCORRECT, "sector_size does not match DllVersion in OLE header")
        self.mini_sector_size = 2**self.mini_sector_shift
        log.debug( "MiniFAT Sector Size   = %d bytes (expected: 64)" % self.mini_sector_size )
        if self.mini_sector_size not in [64]:
            self._raise_defect(DEFECT_INCORRECT, "incorrect mini_sector_size in OLE header")
        if self.reserved1 != 0 or self.reserved2 != 0:
            self._raise_defect(DEFECT_INCORRECT, "incorrect OLE header (non-null reserved bytes)")
        log.debug( "Number of Directory sectors = %d" % self.num_dir_sectors )
        # Number of directory sectors (only allowed if DllVersion != 3)
        if self.sector_size==512 and self.num_dir_sectors!=0:
            self._raise_defect(DEFECT_INCORRECT, "incorrect number of directory sectors in OLE header")
        log.debug( "Number of FAT sectors = %d" % self.num_fat_sectors )
        # num_fat_sectors = number of FAT sectors in the file
        log.debug( "First Directory sector  = %Xh" % self.first_dir_sector )
        # first_dir_sector = 1st sector containing the directory
        log.debug( "Transaction Signature Number    = %d" % self.transaction_signature_number )
        # Signature should be zero, BUT some implementations do not follow this
        # rule => only a potential defect:
        # (according to MS-CFB, may be != 0 for applications supporting file
        # transactions)
        if self.transaction_signature_number != 0:
            self._raise_defect(DEFECT_POTENTIAL, "incorrect OLE header (transaction_signature_number>0)")
        log.debug( "Mini Stream cutoff size = %Xh (expected: 1000h)" % self.mini_stream_cutoff_size )
        # MS-CFB: This integer field MUST be set to 0x00001000. This field
        # specifies the maximum size of a user-defined data stream allocated
        # from the mini FAT and mini stream, and that cutoff is 4096 bytes.
        # Any user-defined data stream larger than or equal to this cutoff size
        # must be allocated as normal sectors from the FAT.
        if self.mini_stream_cutoff_size != 0x1000:
            self._raise_defect(DEFECT_INCORRECT, "incorrect mini_stream_cutoff_size in OLE header")
            # if no exception is raised, the cutoff size is fixed to 0x1000
            log.warning('Fixing the mini_stream_cutoff_size to 4096 (mandatory value) instead of %d' %
                        self.mini_stream_cutoff_size)
            self.mini_stream_cutoff_size = 0x1000
        # TODO: check if these values are OK
        log.debug( "First MiniFAT sector      = %Xh" % self.first_mini_fat_sector )
        log.debug( "Number of MiniFAT sectors = %d" % self.num_mini_fat_sectors )
        log.debug( "First DIFAT sector        = %Xh" % self.first_difat_sector )
        log.debug( "Number of DIFAT sectors   = %d" % self.num_difat_sectors )

        # calculate the number of sectors in the file
        # (-1 because header doesn't count)
        self.nb_sect = ( (filesize + self.sector_size-1) // self.sector_size) - 1
        log.debug( "Maximum number of sectors in the file: %d (%Xh)" % (self.nb_sect, self.nb_sect))
        # TODO: change this test, because an OLE file MAY contain other data
        # after the last sector.

        # file clsid
        self.header_clsid = _clsid(header[8:24])

        # TODO: remove redundant attributes, and fix the code which uses them?
        self.sectorsize = self.sector_size #1 << i16(header, 30)
        self.minisectorsize = self.mini_sector_size  #1 << i16(header, 32)
        self.minisectorcutoff = self.mini_stream_cutoff_size # i32(header, 56)

        # check known streams for duplicate references (these are always in FAT,
        # never in MiniFAT):
        self._check_duplicate_stream(self.first_dir_sector)
        # check MiniFAT only if it is not empty:
        if self.num_mini_fat_sectors:
            self._check_duplicate_stream(self.first_mini_fat_sector)
        # check DIFAT only if it is not empty:
        if self.num_difat_sectors:
            self._check_duplicate_stream(self.first_difat_sector)

        # Load file allocation tables
        self.loadfat(header)
        # Load directory.  This sets both the direntries list (ordered by sid)
        # and the root (ordered by hierarchy) members.
        self.loaddirectory(self.first_dir_sector)
        self.minifatsect = self.first_mini_fat_sector

    def close(self):
        """
        close the OLE file, to release the file object
        """
        self.fp.close()

    def _check_duplicate_stream(self, first_sect, minifat=False):
        """
        Checks if a stream has not been already referenced elsewhere.
        This method should only be called once for each known stream, and only
        if stream size is not null.

        :param first_sect: int, index of first sector of the stream in FAT
        :param minifat: bool, if True, stream is located in the MiniFAT, else in the FAT
        """
        if minifat:
            log.debug('_check_duplicate_stream: sect=%Xh in MiniFAT' % first_sect)
            used_streams = self._used_streams_minifat
        else:
            log.debug('_check_duplicate_stream: sect=%Xh in FAT' % first_sect)
            # some values can be safely ignored (not a real stream):
            if first_sect in (DIFSECT,FATSECT,ENDOFCHAIN,FREESECT):
                return
            used_streams = self._used_streams_fat
        # TODO: would it be more efficient using a dict or hash values, instead
        #      of a list of long ?
        if first_sect in used_streams:
            self._raise_defect(DEFECT_INCORRECT, 'Stream referenced twice')
        else:
            used_streams.append(first_sect)

    def dumpfat(self, fat, firstindex=0):
        """
        Display a part of FAT in human-readable form for debugging purposes
        """
        # dictionary to convert special FAT values in human-readable strings
        VPL = 8 # values per line (8+1 * 8+1 = 81)
        fatnames = {
            FREESECT:   "..free..",
            ENDOFCHAIN: "[ END. ]",
            FATSECT:    "FATSECT ",
            DIFSECT:    "DIFSECT "
            }
        nbsect = len(fat)
        nlines = (nbsect+VPL-1)//VPL
        print("index", end=" ")
        for i in range(VPL):
            print("%8X" % i, end=" ")
        print()
        for l in range(nlines):
            index = l*VPL
            print("%6X:" % (firstindex+index), end=" ")
            for i in range(index, index+VPL):
                if i>=nbsect:
                    break
                sect = fat[i]
                aux = sect & 0xFFFFFFFF  # JYTHON-WORKAROUND
                if aux in fatnames:
                    name = fatnames[aux]
                else:
                    if sect == i+1:
                        name = "    --->"
                    else:
                        name = "%8X" % sect
                print(name, end=" ")
            print()

    def dumpsect(self, sector, firstindex=0):
        """
        Display a sector in a human-readable form, for debugging purposes
        """
        VPL=8 # number of values per line (8+1 * 8+1 = 81)
        tab = array.array(UINT32, sector)
        if sys.byteorder == 'big':
            tab.byteswap()
        nbsect = len(tab)
        nlines = (nbsect+VPL-1)//VPL
        print("index", end=" ")
        for i in range(VPL):
            print("%8X" % i, end=" ")
        print()
        for l in range(nlines):
            index = l*VPL
            print("%6X:" % (firstindex+index), end=" ")
            for i in range(index, index+VPL):
                if i>=nbsect:
                    break
                sect = tab[i]
                name = "%8X" % sect
                print(name, end=" ")
            print()

    def sect2array(self, sect):
        """
        convert a sector to an array of 32 bits unsigned integers,
        swapping bytes on big endian CPUs such as PowerPC (old Macs)
        """
        # TODO: make this a static function
        a = array.array(UINT32, sect)
        # if CPU is big endian, swap bytes:
        if sys.byteorder == 'big':
            a.byteswap()
        return a

    def loadfat_sect(self, sect):
        """
        Adds the indexes of the given sector to the FAT

        :param sect: string containing the first FAT sector, or array of long integers
        :returns: index of last FAT sector.
        """
        # a FAT sector is an array of ulong integers.
        if isinstance(sect, array.array):
            # if sect is already an array it is directly used
            fat1 = sect
        else:
            # if it's a raw sector, it is parsed in an array
            fat1 = self.sect2array(sect)
            # Display the sector contents only if the logging level is debug:
            if log.isEnabledFor(logging.DEBUG):
                self.dumpsect(sect)
        # The FAT is a sector chain starting at the first index of itself.
        # initialize isect, just in case:
        isect = None
        for isect in fat1:
            isect = isect & 0xFFFFFFFF  # JYTHON-WORKAROUND
            log.debug("isect = %X" % isect)
            if isect == ENDOFCHAIN or isect == FREESECT:
                # the end of the sector chain has been reached
                log.debug("found end of sector chain")
                break
            # read the FAT sector
            s = self.getsect(isect)
            # parse it as an array of 32 bits integers, and add it to the
            # global FAT array
            nextfat = self.sect2array(s)
            self.fat = self.fat + nextfat
        return isect

    def loadfat(self, header):
        """
        Load the FAT table.
        """
        # The 1st sector of the file contains sector numbers for the first 109
        # FAT sectors, right after the header which is 76 bytes long.
        # (always 109, whatever the sector size: 512 bytes = 76+4*109)
        # Additional sectors are described by DIF blocks

        log.debug('Loading the FAT table, starting with the 1st sector after the header')
        sect = header[76:512]
        log.debug( "len(sect)=%d, so %d integers" % (len(sect), len(sect)//4) )
        # fat    = []
        # FAT is an array of 32 bits unsigned ints, it's more effective
        # to use an array than a list in Python.
        # It's initialized as empty first:
        self.fat = array.array(UINT32)
        self.loadfat_sect(sect)
        # self.dumpfat(self.fat)
        # for i in range(0, len(sect), 4):
        #     ix = i32(sect, i)
        #     # [PL] if ix == -2 or ix == -1: # ix == 0xFFFFFFFE or ix == 0xFFFFFFFF:
        #     if ix == 0xFFFFFFFE or ix == 0xFFFFFFFF:
        #         break
        #     s = self.getsect(ix)
        #     # fat    = fat + [i32(s, i) for i in range(0, len(s), 4)]
        #     fat = fat + array.array(UINT32, s)
        if self.num_difat_sectors != 0:
            log.debug('DIFAT is used, because file size > 6.8MB.')
            # [PL] There's a DIFAT because file is larger than 6.8MB
            # some checks just in case:
            if self.num_fat_sectors <= 109:
                # there must be at least 109 blocks in header and the rest in
                # DIFAT, so number of sectors must be >109.
                self._raise_defect(DEFECT_INCORRECT, 'incorrect DIFAT, not enough sectors')
            if self.first_difat_sector >= self.nb_sect:
                # initial DIFAT block index must be valid
                self._raise_defect(DEFECT_FATAL, 'incorrect DIFAT, first index out of range')
            log.debug( "DIFAT analysis..." )
            # We compute the necessary number of DIFAT sectors :
            # Number of pointers per DIFAT sector = (sectorsize/4)-1
            # (-1 because the last pointer is the next DIFAT sector number)
            nb_difat_sectors = (self.sectorsize//4)-1
            # (if 512 bytes: each DIFAT sector = 127 pointers + 1 towards next DIFAT sector)
            nb_difat = (self.num_fat_sectors-109 + nb_difat_sectors-1)//nb_difat_sectors
            log.debug( "nb_difat = %d" % nb_difat )
            if self.num_difat_sectors != nb_difat:
                raise IOError('incorrect DIFAT')
            isect_difat = self.first_difat_sector
            for i in iterrange(nb_difat):
                log.debug( "DIFAT block %d, sector %X" % (i, isect_difat) )
                # TODO: check if corresponding FAT SID = DIFSECT
                sector_difat = self.getsect(isect_difat)
                difat = self.sect2array(sector_difat)
                # Display the sector contents only if the logging level is debug:
                if log.isEnabledFor(logging.DEBUG):
                    self.dumpsect(sector_difat)
                self.loadfat_sect(difat[:nb_difat_sectors])
                # last DIFAT pointer is next DIFAT sector:
                isect_difat = difat[nb_difat_sectors]
                log.debug( "next DIFAT sector: %X" % isect_difat )
            # checks:
            if isect_difat not in [ENDOFCHAIN, FREESECT]:
                # last DIFAT pointer value must be ENDOFCHAIN or FREESECT
                raise IOError('incorrect end of DIFAT')
            # if len(self.fat) != self.num_fat_sectors:
            #     # FAT should contain num_fat_sectors blocks
            #     print("FAT length: %d instead of %d" % (len(self.fat), self.num_fat_sectors))
            #     raise IOError('incorrect DIFAT')
        else:
            log.debug('No DIFAT, because file size < 6.8MB.')
        # since FAT is read from fixed-size sectors, it may contain more values
        # than the actual number of sectors in the file.
        # Keep only the relevant sector indexes:
        if len(self.fat) > self.nb_sect:
            log.debug('len(fat)=%d, shrunk to nb_sect=%d' % (len(self.fat), self.nb_sect))
            self.fat = self.fat[:self.nb_sect]
        log.debug('FAT references %d sectors / Maximum %d sectors in file' % (len(self.fat), self.nb_sect))
        # Display the FAT contents only if the logging level is debug:
        if log.isEnabledFor(logging.DEBUG):
            log.debug('\nFAT:')
            self.dumpfat(self.fat)

    def loadminifat(self):
        """
        Load the MiniFAT table.
        """
        # MiniFAT is stored in a standard  sub-stream, pointed to by a header
        # field.
        # NOTE: there are two sizes to take into account for this stream:
        # 1) Stream size is calculated according to the number of sectors
        #    declared in the OLE header. This allocated stream may be more than
        #    needed to store the actual sector indexes.
        # (self.num_mini_fat_sectors is the number of sectors of size self.sector_size)
        stream_size = self.num_mini_fat_sectors * self.sector_size
        # 2) Actually used size is calculated by dividing the MiniStream size
        #    (given by root entry size) by the size of mini sectors, *4 for
        #    32 bits indexes:
        nb_minisectors = (self.root.size + self.mini_sector_size-1) // self.mini_sector_size
        used_size = nb_minisectors * 4
        log.debug('loadminifat(): minifatsect=%d, nb FAT sectors=%d, used_size=%d, stream_size=%d, nb MiniSectors=%d' %
            (self.minifatsect, self.num_mini_fat_sectors, used_size, stream_size, nb_minisectors))
        if used_size > stream_size:
            # This is not really a problem, but may indicate a wrong implementation:
            self._raise_defect(DEFECT_INCORRECT, 'OLE MiniStream is larger than MiniFAT')
        # In any case, first read stream_size:
        s = self._open(self.minifatsect, stream_size, force_FAT=True).read()
        # [PL] Old code replaced by an array:
        #self.minifat = [i32(s, i) for i in range(0, len(s), 4)]
        self.minifat = self.sect2array(s)
        # Then shrink the array to used size, to avoid indexes out of MiniStream:
        log.debug('MiniFAT shrunk from %d to %d sectors' % (len(self.minifat), nb_minisectors))
        self.minifat = self.minifat[:nb_minisectors]
        log.debug('loadminifat(): len=%d' % len(self.minifat))
        # Display the FAT contents only if the logging level is debug:
        if log.isEnabledFor(logging.DEBUG):
            log.debug('\nMiniFAT:')
            self.dumpfat(self.minifat)

    def getsect(self, sect):
        """
        Read given sector from file on disk.

        :param sect: int, sector index
        :returns: a string containing the sector data.
        """
        # From [MS-CFB]: A sector number can be converted into a byte offset
        # into the file by using the following formula:
        # (sector number + 1) x Sector Size.
        # This implies that sector #0 of the file begins at byte offset Sector
        # Size, not at 0.

        # [PL] the original code in PIL was wrong when sectors are 4KB instead of
        # 512 bytes:
        #self.fp.seek(512 + self.sectorsize * sect)
        # [PL]: added safety checks:
        #print("getsect(%X)" % sect)
        try:
            self.fp.seek(self.sectorsize * (sect+1))
        except:
            log.debug('getsect(): sect=%X, seek=%d, filesize=%d' %
                (sect, self.sectorsize*(sect+1), self._filesize))
            self._raise_defect(DEFECT_FATAL, 'OLE sector index out of range')
        sector = self.fp.read(self.sectorsize)
        if len(sector) != self.sectorsize:
            log.debug('getsect(): sect=%X, read=%d, sectorsize=%d' %
                (sect, len(sector), self.sectorsize))
            self._raise_defect(DEFECT_FATAL, 'incomplete OLE sector')
        return sector

    def write_sect(self, sect, data, padding=b'\x00'):
        """
        Write given sector to file on disk.

        :param sect: int, sector index
        :param data: bytes, sector data
        :param padding: single byte, padding character if data < sector size
        """
        if not isinstance(data, bytes):
            raise TypeError("write_sect: data must be a bytes string")
        if not isinstance(padding, bytes) or len(padding)!=1:
            raise TypeError("write_sect: padding must be a bytes string of 1 char")
        # TODO: we could allow padding=None for no padding at all
        try:
            self.fp.seek(self.sectorsize * (sect+1))
        except:
            log.debug('write_sect(): sect=%X, seek=%d, filesize=%d' %
                (sect, self.sectorsize*(sect+1), self._filesize))
            self._raise_defect(DEFECT_FATAL, 'OLE sector index out of range')
        if len(data) < self.sectorsize:
            # add padding
            data += padding * (self.sectorsize - len(data))
        elif len(data) < self.sectorsize:
            raise ValueError("Data is larger than sector size")
        self.fp.write(data)

    def _write_mini_sect(self, fp_pos, data, padding = b'\x00'):
        """
        Write given sector to file on disk.

        :param fp_pos: int, file position
        :param data: bytes, sector data
        :param padding: single byte, padding character if data < sector size
        """
        if not isinstance(data, bytes):
            raise TypeError("write_mini_sect: data must be a bytes string")
        if not isinstance(padding, bytes) or len(padding) != 1:
            raise TypeError("write_mini_sect: padding must be a bytes string of 1 char")

        try:
            self.fp.seek(fp_pos)
        except:
            log.debug('write_mini_sect(): fp_pos=%d, filesize=%d' %
                      (fp_pos, self._filesize))
            self._raise_defect(DEFECT_FATAL, 'OLE sector index out of range')
        len_data = len(data)
        if len_data < self.mini_sector_size:
            data += padding * (self.mini_sector_size - len_data)
        if self.mini_sector_size < len_data:
            raise ValueError("Data is larger than sector size")
        self.fp.write(data)

    def loaddirectory(self, sect):
        """
        Load the directory.

        :param sect: sector index of directory stream.
        """
        log.debug('Loading the Directory:')
        # The directory is  stored in a standard
        # substream, independent of its size.

        # open directory stream as a read-only file:
        # (stream size is not known in advance)
        self.directory_fp = self._open(sect, force_FAT=True)

        # [PL] to detect malformed documents and avoid DoS attacks, the maximum
        # number of directory entries can be calculated:
        max_entries = self.directory_fp.size // 128
        log.debug('loaddirectory: size=%d, max_entries=%d' %
            (self.directory_fp.size, max_entries))

        # Create list of directory entries
        # self.direntries = []
        # We start with a list of "None" object
        self.direntries = [None] * max_entries
        # for sid in iterrange(max_entries):
        #     entry = fp.read(128)
        #     if not entry:
        #         break
        #     self.direntries.append(OleDirectoryEntry(entry, sid, self))
        # load root entry:
        root_entry = self._load_direntry(0)
        # Root entry is the first entry:
        self.root = self.direntries[0]
        # TODO: read ALL directory entries (ignore bad entries?)
        # TODO: adapt build_storage_tree to avoid duplicate reads
        # for i in range(1, max_entries):
        #     self._load_direntry(i)
        # read and build all storage trees, starting from the root:
        self.root.build_storage_tree()

    def _load_direntry (self, sid):
        """
        Load a directory entry from the directory.
        This method should only be called once for each storage/stream when
        loading the directory.

        :param sid: index of storage/stream in the directory.
        :returns: a OleDirectoryEntry object

        :exception OleFileError: if the entry has always been referenced.
        """
        # check if SID is OK:
        if sid<0 or sid>=len(self.direntries):
            self._raise_defect(DEFECT_FATAL, "OLE directory index out of range")
        # check if entry was already referenced:
        if self.direntries[sid] is not None:
            self._raise_defect(DEFECT_INCORRECT,
                "double reference for OLE stream/storage")
            # if exception not raised, return the object
            return self.direntries[sid]
        self.directory_fp.seek(sid * 128)
        entry = self.directory_fp.read(128)
        self.direntries[sid] = OleDirectoryEntry(entry, sid, self)
        return self.direntries[sid]

    def dumpdirectory(self):
        """
        Dump directory (for debugging only)
        """
        self.root.dump()

    def _open(self, start, size = UNKNOWN_SIZE, force_FAT=False):
        """
        Open a stream, either in FAT or MiniFAT according to its size.
        (openstream helper)

        :param start: index of first sector
        :param size: size of stream (or nothing if size is unknown)
        :param force_FAT: if False (default), stream will be opened in FAT or MiniFAT
            according to size. If True, it will always be opened in FAT.
        """
        log.debug('OleFileIO.open(): sect=%Xh, size=%d, force_FAT=%s' %
            (start, size, str(force_FAT)))
        # stream size is compared to the mini_stream_cutoff_size threshold:
        if size < self.minisectorcutoff and not force_FAT:
            # ministream object
            if not self.ministream:
                # load MiniFAT if it wasn't already done:
                self.loadminifat()
                # The first sector index of the miniFAT stream is stored in the
                # root directory entry:
                size_ministream = self.root.size
                log.debug('Opening MiniStream: sect=%Xh, size=%d' %
                    (self.root.isectStart, size_ministream))
                self.ministream = self._open(self.root.isectStart,
                    size_ministream, force_FAT=True)
            return OleStream(fp=self.ministream, sect=start, size=size,
                             offset=0, sectorsize=self.minisectorsize,
                             fat=self.minifat, filesize=self.ministream.size,
                             olefileio=self)
        else:
            # standard stream
            return OleStream(fp=self.fp, sect=start, size=size,
                             offset=self.sectorsize,
                             sectorsize=self.sectorsize, fat=self.fat,
                             filesize=self._filesize,
                             olefileio=self)

    def _list(self, files, prefix, node, streams=True, storages=False):
        """
        listdir helper

        :param files: list of files to fill in
        :param prefix: current location in storage tree (list of names)
        :param node: current node (OleDirectoryEntry object)
        :param streams: bool, include streams if True (True by default) - new in v0.26
        :param storages: bool, include storages if True (False by default) - new in v0.26
            (note: the root storage is never included)
        """
        prefix = prefix + [node.name]
        for entry in node.kids:
            if entry.entry_type == STGTY_STORAGE:
                # this is a storage
                if storages:
                    # add it to the list
                    files.append(prefix[1:] + [entry.name])
                # check its kids
                self._list(files, prefix, entry, streams, storages)
            elif entry.entry_type == STGTY_STREAM:
                # this is a stream
                if streams:
                    # add it to the list
                    files.append(prefix[1:] + [entry.name])
            else:
                self._raise_defect(DEFECT_INCORRECT, 'The directory tree contains an entry which is not a stream nor a storage.')

    def listdir(self, streams=True, storages=False):
        """
        Return a list of streams and/or storages stored in this file

        :param streams: bool, include streams if True (True by default) - new in v0.26
        :param storages: bool, include storages if True (False by default) - new in v0.26
            (note: the root storage is never included)
        :returns: list of stream and/or storage paths
        """
        files = []
        self._list(files, [], self.root, streams, storages)
        return files

    def _find(self, filename):
        """
        Returns directory entry of given filename. (openstream helper)
        Note: this method is case-insensitive.

        :param filename: path of stream in storage tree (except root entry), either:

            - a string using Unix path syntax, for example:
              'storage_1/storage_1.2/stream'
            - or a list of storage filenames, path to the desired stream/storage.
              Example: ['storage_1', 'storage_1.2', 'stream']

        :returns: sid of requested filename
        :exception IOError: if file not found
        """

        # if filename is a string instead of a list, split it on slashes to
        # convert to a list:
        if isinstance(filename, basestring):
            filename = filename.split('/')
        # walk across storage tree, following given path:
        node = self.root
        for name in filename:
            for kid in node.kids:
                if kid.name.lower() == name.lower():
                    break
            else:
                raise IOError("file not found")
            node = kid
        return node.sid

    def openstream(self, filename):
        """
        Open a stream as a read-only file object (BytesIO).
        Note: filename is case-insensitive.

        :param filename: path of stream in storage tree (except root entry), either:

            - a string using Unix path syntax, for example:
              'storage_1/storage_1.2/stream'
            - or a list of storage filenames, path to the desired stream/storage.
              Example: ['storage_1', 'storage_1.2', 'stream']

        :returns: file object (read-only)
        :exception IOError: if filename not found, or if this is not a stream.
        """
        sid = self._find(filename)
        entry = self.direntries[sid]
        if entry.entry_type != STGTY_STREAM:
            raise IOError("this file is not a stream")
        return self._open(entry.isectStart, entry.size)

    def _write_mini_stream(self, entry, data_to_write):
        if not entry.sect_chain:
            entry.build_sect_chain(self)
        nb_sectors = len(entry.sect_chain)

        if not self.root.sect_chain:
            self.root.build_sect_chain(self)
        block_size = self.sector_size // self.mini_sector_size
        for idx, sect in enumerate(entry.sect_chain):
            sect_base = sect // block_size
            sect_offset = sect % block_size
            fp_pos = (self.root.sect_chain[sect_base] + 1)*self.sector_size + sect_offset*self.mini_sector_size
            if idx < (nb_sectors - 1):
                data_per_sector = data_to_write[idx * self.mini_sector_size: (idx + 1) * self.mini_sector_size]
            else:
                data_per_sector = data_to_write[idx * self.mini_sector_size:]
            self._write_mini_sect(fp_pos, data_per_sector)

    def write_stream(self, stream_name, data):
        """
        Write a stream to disk. For now, it is only possible to replace an
        existing stream by data of the same size.

        :param stream_name: path of stream in storage tree (except root entry), either:

            - a string using Unix path syntax, for example:
              'storage_1/storage_1.2/stream'
            - or a list of storage filenames, path to the desired stream/storage.
              Example: ['storage_1', 'storage_1.2', 'stream']

        :param data: bytes, data to be written, must be the same size as the original
            stream.
        """
        if not isinstance(data, bytes):
            raise TypeError("write_stream: data must be a bytes string")
        sid = self._find(stream_name)
        entry = self.direntries[sid]
        if entry.entry_type != STGTY_STREAM:
            raise IOError("this is not a stream")
        size = entry.size
        if size != len(data):
            raise ValueError("write_stream: data must be the same size as the existing stream")
        if size < self.minisectorcutoff and entry.entry_type != STGTY_ROOT:
            return self._write_mini_stream(entry = entry, data_to_write = data)

        sect = entry.isectStart
        # number of sectors to write
        nb_sectors = (size + (self.sectorsize-1)) // self.sectorsize
        log.debug('nb_sectors = %d' % nb_sectors)
        for i in range(nb_sectors):
            # try:
            #     self.fp.seek(offset + self.sectorsize * sect)
            # except:
            #     log.debug('sect=%d, seek=%d' %
            #         (sect, offset+self.sectorsize*sect))
            #     raise IOError('OLE sector index out of range')
            # extract one sector from data, the last one being smaller:
            if i<(nb_sectors-1):
                data_sector = data [i*self.sectorsize : (i+1)*self.sectorsize]
                # TODO: comment this if it works
                assert(len(data_sector)==self.sectorsize)
            else:
                data_sector = data [i*self.sectorsize:]
                # TODO: comment this if it works
                log.debug('write_stream: size=%d sectorsize=%d data_sector=%Xh size%%sectorsize=%d'
                    % (size, self.sectorsize, len(data_sector), size % self.sectorsize))
                assert(len(data_sector) % self.sectorsize==size % self.sectorsize)
            self.write_sect(sect, data_sector)
            # self.fp.write(data_sector)
            # jump to next sector in the FAT:
            try:
                sect = self.fat[sect]
            except IndexError:
                # [PL] if pointer is out of the FAT an exception is raised
                raise IOError('incorrect OLE FAT, sector index out of range')
        # [PL] Last sector should be a "end of chain" marker:
        if sect != ENDOFCHAIN:
            raise IOError('incorrect last sector index in OLE stream')

    def get_type(self, filename):
        """
        Test if given filename exists as a stream or a storage in the OLE
        container, and return its type.

        :param filename: path of stream in storage tree. (see openstream for syntax)
        :returns: False if object does not exist, its entry type (>0) otherwise:

            - STGTY_STREAM: a stream
            - STGTY_STORAGE: a storage
            - STGTY_ROOT: the root entry
        """
        try:
            sid = self._find(filename)
            entry = self.direntries[sid]
            return entry.entry_type
        except:
            return False

    def getclsid(self, filename):
        """
        Return clsid of a stream/storage.

        :param filename: path of stream/storage in storage tree. (see openstream for
            syntax)
        :returns: Empty string if clsid is null, a printable representation of the clsid otherwise

        new in version 0.44
        """
        sid = self._find(filename)
        entry = self.direntries[sid]
        return entry.clsid

    def getmtime(self, filename):
        """
        Return modification time of a stream/storage.

        :param filename: path of stream/storage in storage tree. (see openstream for
            syntax)
        :returns: None if modification time is null, a python datetime object
            otherwise (UTC timezone)

        new in version 0.26
        """
        sid = self._find(filename)
        entry = self.direntries[sid]
        return entry.getmtime()

    def getctime(self, filename):
        """
        Return creation time of a stream/storage.

        :param filename: path of stream/storage in storage tree. (see openstream for
            syntax)
        :returns: None if creation time is null, a python datetime object
            otherwise (UTC timezone)

        new in version 0.26
        """
        sid = self._find(filename)
        entry = self.direntries[sid]
        return entry.getctime()

    def exists(self, filename):
        """
        Test if given filename exists as a stream or a storage in the OLE
        container.
        Note: filename is case-insensitive.

        :param filename: path of stream in storage tree. (see openstream for syntax)
        :returns: True if object exist, else False.
        """
        try:
            sid = self._find(filename)
            return True
        except:
            return False

    def get_size(self, filename):
        """
        Return size of a stream in the OLE container, in bytes.

        :param filename: path of stream in storage tree (see openstream for syntax)
        :returns: size in bytes (long integer)
        :exception IOError: if file not found
        :exception TypeError: if this is not a stream.
        """
        sid = self._find(filename)
        entry = self.direntries[sid]
        if entry.entry_type != STGTY_STREAM:
            # TODO: Should it return zero instead of raising an exception ?
            raise TypeError('object is not an OLE stream')
        return entry.size

    def get_rootentry_name(self):
        """
        Return root entry name. Should usually be 'Root Entry' or 'R' in most
        implementations.
        """
        return self.root.name

    def getproperties(self, filename, convert_time=False, no_conversion=None):
        """
        Return properties described in substream.

        :param filename: path of stream in storage tree (see openstream for syntax)
        :param convert_time: bool, if True timestamps will be converted to Python datetime
        :param no_conversion: None or list of int, timestamps not to be converted
            (for example total editing time is not a real timestamp)

        :returns: a dictionary of values indexed by id (integer)
        """
        #REFERENCE: [MS-OLEPS] https://msdn.microsoft.com/en-us/library/dd942421.aspx
        # make sure no_conversion is a list, just to simplify code below:
        if no_conversion == None:
            no_conversion = []
        # stream path as a string to report exceptions:
        streampath = filename
        if not isinstance(streampath, str):
            streampath = '/'.join(streampath)
        fp = self.openstream(filename)
        data = {}
        try:
            # header
            s = fp.read(28)
            clsid = _clsid(s[8:24])
            # format id
            s = fp.read(20)
            fmtid = _clsid(s[:16])
            fp.seek(i32(s, 16))
            # get section
            s = b"****" + fp.read(i32(fp.read(4))-4)
            # number of properties:
            num_props = i32(s, 4)
        except BaseException as exc:
            # catch exception while parsing property header, and only raise
            # a DEFECT_INCORRECT then return an empty dict, because this is not
            # a fatal error when parsing the whole file
            msg = 'Error while parsing properties header in stream {}: {}'.format(
                repr(streampath), exc)
            self._raise_defect(DEFECT_INCORRECT, msg, type(exc))
            return data
        # clamp num_props based on the data length
        num_props = min(num_props, int(len(s) / 8))
        for i in iterrange(num_props):
            property_id = 0 # just in case of an exception
            try:
                property_id = i32(s, 8+i*8)
                offset = i32(s, 12+i*8)
                property_type = i32(s, offset)

                log.debug('property id=%d: type=%d offset=%X' % (property_id, property_type, offset))

                # test for common types first (should perhaps use
                # a dictionary instead?)

                if property_type == VT_I2: # 16-bit signed integer
                    value = i16(s, offset+4)
                    if value >= 32768:
                        value = value - 65536
                elif property_type == VT_UI2: # 2-byte unsigned integer
                    value = i16(s, offset+4)
                elif property_type in (VT_I4, VT_INT, VT_ERROR):
                    # VT_I4: 32-bit signed integer
                    # VT_ERROR: HRESULT, similar to 32-bit signed integer,
                    # see https://msdn.microsoft.com/en-us/library/cc230330.aspx
                    value = i32(s, offset+4)
                elif property_type in (VT_UI4, VT_UINT): # 4-byte unsigned integer
                    value = i32(s, offset+4) # FIXME
                elif property_type in (VT_BSTR, VT_LPSTR):
                    # CodePageString, see https://msdn.microsoft.com/en-us/library/dd942354.aspx
                    # size is a 32 bits integer, including the null terminator, and
                    # possibly trailing or embedded null chars
                    # TODO: if codepage is unicode, the string should be converted as such
                    count = i32(s, offset+4)
                    value = s[offset+8:offset+8+count-1]
                    # remove all null chars:
                    value = value.replace(b'\x00', b'')
                elif property_type == VT_BLOB:
                    # binary large object (BLOB)
                    # see https://msdn.microsoft.com/en-us/library/dd942282.aspx
                    count = i32(s, offset+4)
                    value = s[offset+8:offset+8+count]
                elif property_type == VT_LPWSTR:
                    # UnicodeString
                    # see https://msdn.microsoft.com/en-us/library/dd942313.aspx
                    # "the string should NOT contain embedded or additional trailing
                    # null characters."
                    count = i32(s, offset+4)
                    value = self._decode_utf16_str(s[offset+8:offset+8+count*2])
                elif property_type == VT_FILETIME:
                    value = long(i32(s, offset+4)) + (long(i32(s, offset+8))<<32)
                    # FILETIME is a 64-bit int: "number of 100ns periods
                    # since Jan 1,1601".
                    if convert_time and property_id not in no_conversion:
                        log.debug('Converting property #%d to python datetime, value=%d=%fs'
                                %(property_id, value, float(value)/10000000))
                        # convert FILETIME to Python datetime.datetime
                        # inspired from https://code.activestate.com/recipes/511425-filetime-to-datetime/
                        _FILETIME_null_date = datetime.datetime(1601, 1, 1, 0, 0, 0)
                        log.debug('timedelta days=%d' % (value//(10*1000000*3600*24)))
                        value = _FILETIME_null_date + datetime.timedelta(microseconds=value//10)
                    else:
                        # legacy code kept for backward compatibility: returns a
                        # number of seconds since Jan 1,1601
                        value = value // 10000000 # seconds
                elif property_type == VT_UI1: # 1-byte unsigned integer
                    value = i8(s[offset+4])
                elif property_type == VT_CLSID:
                    value = _clsid(s[offset+4:offset+20])
                elif property_type == VT_CF:
                    # PropertyIdentifier or ClipboardData??
                    # see https://msdn.microsoft.com/en-us/library/dd941945.aspx
                    count = i32(s, offset+4)
                    value = s[offset+8:offset+8+count]
                elif property_type == VT_BOOL:
                    # VARIANT_BOOL, 16 bits bool, 0x0000=Fals, 0xFFFF=True
                    # see https://msdn.microsoft.com/en-us/library/cc237864.aspx
                    value = bool(i16(s, offset+4))
                else:
                    value = None # everything else yields "None"
                    log.debug('property id=%d: type=%d not implemented in parser yet' % (property_id, property_type))

                # missing: VT_EMPTY, VT_NULL, VT_R4, VT_R8, VT_CY, VT_DATE,
                # VT_DECIMAL, VT_I1, VT_I8, VT_UI8,
                # see https://msdn.microsoft.com/en-us/library/dd942033.aspx

                # FIXME: add support for VT_VECTOR
                # VT_VECTOR is a 32 uint giving the number of items, followed by
                # the items in sequence. The VT_VECTOR value is combined with the
                # type of items, e.g. VT_VECTOR|VT_BSTR
                # see https://msdn.microsoft.com/en-us/library/dd942011.aspx

                # print("%08x" % property_id, repr(value), end=" ")
                # print("(%s)" % VT[i32(s, offset) & 0xFFF])

                data[property_id] = value
            except BaseException as exc:
                # catch exception while parsing each property, and only raise
                # a DEFECT_INCORRECT, because parsing can go on
                msg = 'Error while parsing property id %d in stream %s: %s' % (
                    property_id, repr(streampath), exc)
                self._raise_defect(DEFECT_INCORRECT, msg, type(exc))

        return data

    def get_metadata(self):
        """
        Parse standard properties streams, return an OleMetadata object
        containing all the available metadata.
        (also stored in the metadata attribute of the OleFileIO object)

        new in version 0.25
        """
        self.metadata = OleMetadata()
        self.metadata.parse_properties(self)
        return self.metadata


<<<<<<< HEAD
    def get_userdefined_properties(self, filename, convert_time=False, no_conversion=None):
        """
        Return properties described in substream.

        :param filename: path of stream in storage tree (see openstream for syntax)
        :param convert_time: bool, if True timestamps will be converted to Python datetime
        :param no_conversion: None or list of int, timestamps not to be converted
            (for example total editing time is not a real timestamp)

        :returns: a dictionary of values indexed by id (integer)
        """
        #REFERENCE: [MS-OLEPS] https://msdn.microsoft.com/en-us/library/dd942421.aspx

        #REFERENCE: https://docs.microsoft.com/en-us/openspecs/office_file_formats/ms-oshared/2ea8be67-a4a0-4e2e-b42f-49a182645562
        #'D5CDD502-2E9C-101B-9397-08002B2CF9AE'
		# TODO: testing the code more rigorously 
		# TODO: adding exception handeling
        FMTID_USERDEFINED_PROPERTIES = _clsid(b'\x05\xD5\xCD\xD5\x9C\x2E\x1B\x10\x93\x97\x08\x00\x2B\x2C\xF9\xAE')

        # make sure no_conversion is a list, just to simplify code below:
        if no_conversion == None:
            no_conversion = []
        # stream path as a string to report exceptions:
        streampath = filename
        if not isinstance(streampath, str):
            streampath = '/'.join(streampath)

        fp = self.openstream(filename)

        data = []

        # header
        s = fp.read(28)
        clsid = _clsid(s[8:24])

        # PropertySetStream.cSections (4 bytes starts at 1c): number of property sets in this stream
        sections_count = i32(s, 24)

        section_file_pointers = []


        try:
            for i in range(sections_count):
                # format id
                s = fp.read(20)
                fmtid = _clsid(s[:16])

                if fmtid == FMTID_USERDEFINED_PROPERTIES:
                    file_pointer = i32(s, 16)
                    fp.seek(file_pointer)
                    # read saved sections
                    s = b"****" + fp.read(i32(fp.read(4)) - 4)
                    # number of properties:
                    num_props = i32(s, 4)

                    PropertyIdentifierAndOffset = s[8: 8+8*num_props]

                    # property names (dictionary)
                    # ref: https://docs.microsoft.com/en-us/openspecs/windows_protocols/MS-OLEPS/99127b7f-c440-4697-91a4-c853086d6b33
                    index = 8+8*num_props
                    entry_count = i32(s[index: index+4])
                    index += 4
                    for i in range(entry_count):
                        identifier = s[index: index +4]
                        str_size = i32(s[index+4: index + 8])
                        string = s[index+8: index+8+str_size].decode('utf_8').strip('\0')
                        data.append({'property_name':string, 'value':None})
                        index = index+8+str_size
                    # clamp num_props based on the data length
                    num_props = min(num_props, int(len(s) / 8))

                    # property values
                    # ref: https://docs.microsoft.com/en-us/openspecs/windows_protocols/MS-OLEPS/f122b9d7-e5cf-4484-8466-83f6fd94b3cc
                    for i in iterrange(2, num_props):
                        property_id = 0  # just in case of an exception
                        try:
                            property_id = i32(s, 8 + i * 8)
                            offset = i32(s, 12 + i * 8)
                            property_type = i32(s, offset)

                            log.debug('property id=%d: type=%d offset=%X' % (property_id, property_type, offset))

                            # test for common types first (should perhaps use
                            # a dictionary instead?)

                            if property_type == VT_I2:  # 16-bit signed integer
                                value = i16(s, offset + 4)
                                if value >= 32768:
                                    value = value - 65536
                            elif property_type == 1:
                                # supposed to be VT_NULL but seems it is not NULL
                                str_size = i32(s, offset + 8)
                                value = s[offset + 12:offset + 12 + str_size - 1]

                            elif property_type == VT_UI2:  # 2-byte unsigned integer
                                value = i16(s, offset + 4)
                            elif property_type in (VT_I4, VT_INT, VT_ERROR):
                                # VT_I4: 32-bit signed integer
                                # VT_ERROR: HRESULT, similar to 32-bit signed integer,
                                # see https://msdn.microsoft.com/en-us/library/cc230330.aspx
                                value = i32(s, offset + 4)
                            elif property_type in (VT_UI4, VT_UINT):  # 4-byte unsigned integer
                                value = i32(s, offset + 4)  # FIXME
                            elif property_type in (VT_BSTR, VT_LPSTR):
                                # CodePageString, see https://msdn.microsoft.com/en-us/library/dd942354.aspx
                                # size is a 32 bits integer, including the null terminator, and
                                # possibly trailing or embedded null chars
                                # TODO: if codepage is unicode, the string should be converted as such
                                count = i32(s, offset + 4)
                                value = s[offset + 8:offset + 8 + count - 1]
                                # remove all null chars:
                                value = value.replace(b'\x00', b'')
                            elif property_type == VT_BLOB:
                                # binary large object (BLOB)
                                # see https://msdn.microsoft.com/en-us/library/dd942282.aspx
                                count = i32(s, offset + 4)
                                value = s[offset + 8:offset + 8 + count]
                            elif property_type == VT_LPWSTR:
                                # UnicodeString
                                # see https://msdn.microsoft.com/en-us/library/dd942313.aspx
                                # "the string should NOT contain embedded or additional trailing
                                # null characters."
                                count = i32(s, offset + 4)
                                value = self._decode_utf16_str(s[offset + 8:offset + 8 + count * 2])
                            elif property_type == VT_FILETIME:
                                value = long(i32(s, offset + 4)) + (long(i32(s, offset + 8)) << 32)
                                # FILETIME is a 64-bit int: "number of 100ns periods
                                # since Jan 1,1601".
                                if convert_time and property_id not in no_conversion:
                                    log.debug('Converting property #%d to python datetime, value=%d=%fs'
                                              % (property_id, value, float(value) / 10000000))
                                    # convert FILETIME to Python datetime.datetime
                                    # inspired from https://code.activestate.com/recipes/511425-filetime-to-datetime/
                                    _FILETIME_null_date = datetime.datetime(1601, 1, 1, 0, 0, 0)
                                    log.debug('timedelta days=%d' % (value // (10 * 1000000 * 3600 * 24)))
                                    value = _FILETIME_null_date + datetime.timedelta(microseconds=value // 10)
                                else:
                                    # legacy code kept for backward compatibility: returns a
                                    # number of seconds since Jan 1,1601
                                    value = value // 10000000  # seconds
                            elif property_type == VT_UI1:  # 1-byte unsigned integer
                                value = i8(s[offset + 4])
                            elif property_type == VT_CLSID:
                                value = _clsid(s[offset + 4:offset + 20])
                            elif property_type == VT_CF:
                                # PropertyIdentifier or ClipboardData??
                                # see https://msdn.microsoft.com/en-us/library/dd941945.aspx
                                count = i32(s, offset + 4)
                                value = s[offset + 8:offset + 8 + count]
                            elif property_type == VT_BOOL:
                                # VARIANT_BOOL, 16 bits bool, 0x0000=Fals, 0xFFFF=True
                                # see https://msdn.microsoft.com/en-us/library/cc237864.aspx
                                value = bool(i16(s, offset + 4))
                            else:
                                value = None  # everything else yields "None"
                                log.debug(
                                    'property id=%d: type=%d not implemented in parser yet' % (property_id, property_type))

                            # missing: VT_EMPTY, VT_NULL, VT_R4, VT_R8, VT_CY, VT_DATE,
                            # VT_DECIMAL, VT_I1, VT_I8, VT_UI8,
                            # see https://msdn.microsoft.com/en-us/library/dd942033.aspx

                            # FIXME: add support for VT_VECTOR
                            # VT_VECTOR is a 32 uint giving the number of items, followed by
                            # the items in sequence. The VT_VECTOR value is combined with the
                            # type of items, e.g. VT_VECTOR|VT_BSTR
                            # see https://msdn.microsoft.com/en-us/library/dd942011.aspx

                            # print("%08x" % property_id, repr(value), end=" ")
                            # print("(%s)" % VT[i32(s, offset) & 0xFFF])

                            data[i-2]['value']=value
                        except BaseException as exc:
                            # catch exception while parsing each property, and only raise
                            # a DEFECT_INCORRECT, because parsing can go on
                            msg = 'Error while parsing property id %d in stream %s: %s' % (
                                property_id, repr(streampath), exc)
                            self._raise_defect(DEFECT_INCORRECT, msg, type(exc))

        except BaseException as exc:
            # catch exception while parsing property header, and only raise
            # a DEFECT_INCORRECT then return an empty dict, because this is not
            # a fatal error when parsing the whole file
            msg = 'Error while parsing properties header in stream %s: %s' % (
                repr(streampath), exc)
            self._raise_defect(DEFECT_INCORRECT, msg, type(exc))
            return data

        return data


    def get_document_variables(self):
        """
        Extract the document variables from Microsft Word docs
        :return:  it returns a list of dictionaries, each of them contains var_name and value keys
        """
		# TODO: testing the code more rigorously 
		# TODO: adding exception handeling
        data = []
        word_fp = self.openstream(['WordDocument'])

        # Read fcStwUser from the WordDocument stream
        # fcStwUser (4 bytes): An unsigned integer which is an offset in 1Table Stream that StwUser locates.
        # fcStwUser is the 121th field in  fibRgFcLcb97 (index 120)
        fib_base = word_fp.read(32)
        nfib = i16(fib_base[2:4])
        if nfib == 0x00C1: #    fibRgFcLcb97
            csw = i16(word_fp.read(2))
            fibRgW = word_fp.read(csw * 2)
            cslw =  i16(word_fp.read(2))
            fibRgLw = word_fp.read(cslw * 4)
            cbRgFcLcb = i16(word_fp.read(2))
            fibRgFcLcbBlob = word_fp.read(cbRgFcLcb * 4)
            fcStwUser = i32(fibRgFcLcbBlob[120*4:121*4])
            lcbStwUser = i32(fibRgFcLcbBlob[121 * 4:122 * 4])

            if lcbStwUser > 0:
                # Read StwUser from 1Table stream (WordDocument.fcStwUser points to this structure)
                # this structure contains variable names and assigned values
                table_fp = self.openstream(['1Table'])
                table_fp.seek(fcStwUser)

                # SttbNames (array, contain variable names)
                ss = table_fp.read(6)

                char_size = 1
                if ss[:2] == b'\xff\xff':
                    char_size = 2

                cdata = i16(ss[2:])

                cbExtra = i16(ss[4:])

                # SttbNames (array, contains variable names)
                for i in range(cdata):
                    cchData = i16(table_fp.read(2))
                    data_str = table_fp.read(cchData *char_size )
                    if char_size == 2:
                        data_str = self._decode_utf16_str(data_str)
                    data.append({'var_name':data_str, 'value':''})
                    extra = table_fp.read(cbExtra)

                # rgxchNames (array, contains values corresponding to variable names in SttbNames)
                for i in range(cdata):
                    cchData = i16(table_fp.read(2))
                    data_str = table_fp.read(cchData *char_size)
                    if char_size == 2:
                        data_str = self._decode_utf16_str(data_str)
                    data[i]['value'] = data_str

        return data


#
=======
>>>>>>> abbce3c4
# --------------------------------------------------------------------
# This script can be used to dump the directory of any OLE2 structured
# storage file.

def main():
    """
    Main function when olefile is runs as a script from the command line.
    This will open an OLE2 file and display its structure and properties
    :return: nothing
    """
    import sys, optparse

    DEFAULT_LOG_LEVEL = "warning" # Default log level
    LOG_LEVELS = {
        'debug':    logging.DEBUG,
        'info':     logging.INFO,
        'warning':  logging.WARNING,
        'error':    logging.ERROR,
        'critical': logging.CRITICAL
        }

    usage = 'usage: %prog [options] <filename> [filename2 ...]'
    parser = optparse.OptionParser(usage=usage)

    parser.add_option("-c", action="store_true", dest="check_streams",
        help='check all streams (for debugging purposes)')
    parser.add_option("-v", action="store_true", dest="extract_customvar",
        help='extract all document variables')
    parser.add_option("-p", action="store_true", dest="extract_customprop",
                      help='extract all user-defined propertires')
    parser.add_option("-d", action="store_true", dest="debug_mode",
        help='debug mode, shortcut for -l debug (displays a lot of debug information, for developers only)')
    parser.add_option('-l', '--loglevel', dest="loglevel", action="store", default=DEFAULT_LOG_LEVEL,
                            help="logging level debug/info/warning/error/critical (default=%default)")

    (options, args) = parser.parse_args()

    print('olefile version {} {} - https://www.decalage.info/en/olefile\n'.format(__version__, __date__))

    # Print help if no arguments are passed
    if len(args) == 0:
        print(__doc__)
        parser.print_help()
        sys.exit()

    if options.debug_mode:
        options.loglevel = 'debug'

    # setup logging to the console
    logging.basicConfig(level=LOG_LEVELS[options.loglevel], format='%(levelname)-8s %(message)s')

    # also enable the module's logger:
    enable_logging()

    for filename in args:
        try:
            ole = OleFileIO(filename)#, raise_defects=DEFECT_INCORRECT)
            print("-" * 68)
            print(filename)
            print("-" * 68)
            ole.dumpdirectory()
            for streamname in ole.listdir():
                if streamname[-1][0] == "\005":
                    print("%r: properties" % streamname)
                    try:
                        props = ole.getproperties(streamname, convert_time=True)
                        props = sorted(props.items())
                        for k, v in props:
                            # [PL]: avoid to display too large or binary values:
                            if isinstance(v, (basestring, bytes)):
                                if len(v) > 50:
                                    v = v[:50]
                            if isinstance(v, bytes):
                                # quick and dirty binary check:
                                for c in (1,2,3,4,5,6,7,11,12,14,15,16,17,18,19,20,
                                          21,22,23,24,25,26,27,28,29,30,31):
                                    if c in bytearray(v):
                                        v = '(binary data)'
                                        break
                            print("   ", k, v)
                    except:
                        log.exception('Error while parsing property stream %r' % streamname)

                    try:
                        if options.extract_customprop:
                            variables = ole.get_userdefined_properties(streamname, convert_time=True)
                            if len(variables):
                                print("%r: user-defined properties" % streamname)
                                for index, variable in enumerate(variables):
                                    print('\t{} {}: {}'.format(index, variable['property_name'],variable['value']))

                    except:
                        log.exception('Error while parsing user-defined property stream %r' % streamname)
                elif options.extract_customvar and streamname[-1]=="WordDocument":
                    print("%r: document variables" % streamname)
                    variables = ole.get_document_variables()

                    for index, var in enumerate(variables):
                        print('\t{} {}: {}'.format(index, var['var_name'], var['value'][:50]))
                    print("")


            if options.check_streams:
                # Read all streams to check if there are errors:
                print('\nChecking streams...')
                for streamname in ole.listdir():
                    # print name using repr() to convert binary chars to \xNN:
                    print('-', repr('/'.join(streamname)),'-', end=' ')
                    st_type = ole.get_type(streamname)
                    if st_type == STGTY_STREAM:
                        print('size %d' % ole.get_size(streamname))
                        # just try to read stream in memory:
                        ole.openstream(streamname)
                    else:
                        print('NOT a stream : type=%d' % st_type)
                print()

            # for streamname in ole.listdir():
            #     # print name using repr() to convert binary chars to \xNN:
            #     print('-', repr('/'.join(streamname)),'-', end=' ')
            #     print(ole.getmtime(streamname))
            # print()

            print('Modification/Creation times of all directory entries:')
            for entry in ole.direntries:
                if entry is not None:
                    print('- {}: mtime={} ctime={}'.format(entry.name,
                        entry.getmtime(), entry.getctime()))
            print()

            # parse and display metadata:
            try:
                meta = ole.get_metadata()
                meta.dump()
            except:
                log.exception('Error while parsing metadata')
            print()
            # [PL] Test a few new methods:
            root = ole.get_rootentry_name()
            print('Root entry name: "%s"' % root)
            if ole.exists('worddocument'):
                print("This is a Word document.")
                print("type of stream 'WordDocument':", ole.get_type('worddocument'))
                print("size :", ole.get_size('worddocument'))
                if ole.exists('macros/vba'):
                    print("This document may contain VBA macros.")

            # print parsing issues:
            print('\nNon-fatal issues raised during parsing:')
            if ole.parsing_issues:
                for exctype, msg in ole.parsing_issues:
                    print('- {}: {}'.format(exctype.__name__, msg))
            else:
                print('None')
        except:
            log.exception('Error while parsing file %r' % filename)


if __name__ == "__main__":
    main()

# this code was developed while listening to The Wedding Present "Sea Monsters"<|MERGE_RESOLUTION|>--- conflicted
+++ resolved
@@ -2241,8 +2241,6 @@
         self.metadata.parse_properties(self)
         return self.metadata
 
-
-<<<<<<< HEAD
     def get_userdefined_properties(self, filename, convert_time=False, no_conversion=None):
         """
         Return properties described in substream.
@@ -2258,8 +2256,8 @@
 
         #REFERENCE: https://docs.microsoft.com/en-us/openspecs/office_file_formats/ms-oshared/2ea8be67-a4a0-4e2e-b42f-49a182645562
         #'D5CDD502-2E9C-101B-9397-08002B2CF9AE'
-		# TODO: testing the code more rigorously 
-		# TODO: adding exception handeling
+		    # TODO: testing the code more rigorously 
+		    # TODO: adding exception handeling
         FMTID_USERDEFINED_PROPERTIES = _clsid(b'\x05\xD5\xCD\xD5\x9C\x2E\x1B\x10\x93\x97\x08\x00\x2B\x2C\xF9\xAE')
 
         # make sure no_conversion is a list, just to simplify code below:
@@ -2495,10 +2493,6 @@
 
         return data
 
-
-#
-=======
->>>>>>> abbce3c4
 # --------------------------------------------------------------------
 # This script can be used to dump the directory of any OLE2 structured
 # storage file.
