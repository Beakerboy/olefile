--- conflicted
+++ resolved
@@ -86,14 +86,8 @@
 # OTHER TORTIOUS ACTION, ARISING OUT OF OR IN CONNECTION WITH THE USE OR
 # PERFORMANCE OF THIS SOFTWARE.
 
-<<<<<<< HEAD
 __date__    = "2017-11-20"
 __version__ = '0.45dev3'
-=======
-__date__    = "2017-05-31"
-__version__ = '0.45dev1'
-
->>>>>>> fc7cd0f6
 __author__  = "Philippe Lagadec"
 
 __all__ = ['isOleFile', 'OleFileIO', 'OleMetadata', 'enable_logging',
@@ -817,12 +811,12 @@
             return
         if self.entry_type not in (STGTY_ROOT, STGTY_STREAM) or self.size == 0:
             return
-        
+
         self.sect_chain = list()
-        
+
         if self.is_minifat and not olefile.minifat:
             olefile.loadminifat()
-            
+
         next_sect = self.isectStart
         while next_sect != ENDOFCHAIN:
             self.sect_chain.append(next_sect)
@@ -830,7 +824,7 @@
                 next_sect = olefile.minifat[next_sect]
             else:
                 next_sect = olefile.fat[next_sect]
-    
+
     def build_storage_tree(self):
         """
         Read and build the red-black tree attached to this OleDirectoryEntry
@@ -1044,7 +1038,6 @@
         self.first_dir_sector = None
         self.first_mini_fat_sector = None
         self.fp = None
-<<<<<<< HEAD
         self.header_clsid = None
         self.header_signature = None
         self.metadata = None
@@ -1069,11 +1062,6 @@
         self.sector_shift = None
         self.sector_size = None
         self.transaction_signature_number = None
-=======
-        self.minifat = None
-        self.ministream = None
-        self.minifatsect = None
->>>>>>> fc7cd0f6
         if filename:
             self.open(filename, write_mode=write_mode)
 
@@ -1667,7 +1655,7 @@
         elif len(data) < self.sectorsize:
             raise ValueError("Data is larger than sector size")
         self.fp.write(data)
-        
+
     def _write_mini_sect(self, fp_pos, data, padding = b'\x00'):
         """
         Write given sector to file on disk.
@@ -1680,7 +1668,7 @@
             raise TypeError("write_mini_sect: data must be a bytes string")
         if not isinstance(padding, bytes) or len(padding) != 1:
             raise TypeError("write_mini_sect: padding must be a bytes string of 1 char")
-        
+
         try:
             self.fp.seek(fp_pos)
         except:
@@ -1693,7 +1681,7 @@
         if self.mini_sector_size < len_data:
             raise ValueError("Data is larger than sector size")
         self.fp.write(data)
-    
+
     def loaddirectory(self, sect):
         """
         Load the directory.
@@ -1901,7 +1889,7 @@
         if entry.entry_type != STGTY_STREAM:
             raise IOError("this file is not a stream")
         return self._open(entry.isectStart, entry.size)
-   
+
     def _write_mini_stream(self, entry, data_to_write):
         if not entry.sect_chain:
             entry.build_sect_chain(self)
@@ -1919,7 +1907,7 @@
             else:
                 data_per_sector = data_to_write[idx * self.mini_sector_size:]
             self._write_mini_sect(fp_pos, data_per_sector)
-    
+
     def write_stream(self, stream_name, data):
         """
         Write a stream to disk. For now, it is only possible to replace an
